# util.py - Mercurial utility functions and platform specfic implementations
#
#  Copyright 2005 K. Thananchayan <thananck@yahoo.com>
#  Copyright 2005-2007 Matt Mackall <mpm@selenic.com>
#  Copyright 2006 Vadim Gelfer <vadim.gelfer@gmail.com>
#
# This software may be used and distributed according to the terms of the
# GNU General Public License version 2 or any later version.

"""Mercurial utility functions and platform specfic implementations.

This contains helper routines that are independent of the SCM core and
hide platform-specific details from the core.
"""

from i18n import _
import error, osutil, encoding
import errno, re, shutil, sys, tempfile, traceback
import os, time, calendar, textwrap, signal
import imp, socket, urllib

if os.name == 'nt':
    import windows as platform
else:
    import posix as platform

cachestat = platform.cachestat
checkexec = platform.checkexec
checklink = platform.checklink
copymode = platform.copymode
executablepath = platform.executablepath
expandglobs = platform.expandglobs
explainexit = platform.explainexit
findexe = platform.findexe
gethgcmd = platform.gethgcmd
getuser = platform.getuser
groupmembers = platform.groupmembers
groupname = platform.groupname
hidewindow = platform.hidewindow
isexec = platform.isexec
isowner = platform.isowner
localpath = platform.localpath
lookupreg = platform.lookupreg
makedir = platform.makedir
nlinks = platform.nlinks
normpath = platform.normpath
nulldev = platform.nulldev
openhardlinks = platform.openhardlinks
oslink = platform.oslink
parsepatchoutput = platform.parsepatchoutput
pconvert = platform.pconvert
popen = platform.popen
posixfile = platform.posixfile
quotecommand = platform.quotecommand
realpath = platform.realpath
rename = platform.rename
samedevice = platform.samedevice
samefile = platform.samefile
samestat = platform.samestat
setbinary = platform.setbinary
setflags = platform.setflags
setsignalhandler = platform.setsignalhandler
shellquote = platform.shellquote
spawndetached = platform.spawndetached
sshargs = platform.sshargs
statfiles = platform.statfiles
termwidth = platform.termwidth
testpid = platform.testpid
umask = platform.umask
unlink = platform.unlink
unlinkpath = platform.unlinkpath
username = platform.username

# Python compatibility

def sha1(s):
    return _fastsha1(s)

_notset = object()
def safehasattr(thing, attr):
    return getattr(thing, attr, _notset) is not _notset

def _fastsha1(s):
    # This function will import sha1 from hashlib or sha (whichever is
    # available) and overwrite itself with it on the first call.
    # Subsequent calls will go directly to the imported function.
    if sys.version_info >= (2, 5):
        from hashlib import sha1 as _sha1
    else:
        from sha import sha as _sha1
    global _fastsha1, sha1
    _fastsha1 = sha1 = _sha1
    return _sha1(s)

import __builtin__

if sys.version_info[0] < 3:
    def fakebuffer(sliceable, offset=0):
        return sliceable[offset:]
else:
    def fakebuffer(sliceable, offset=0):
        return memoryview(sliceable)[offset:]
try:
    buffer
except NameError:
    __builtin__.buffer = fakebuffer

import subprocess
closefds = os.name == 'posix'

def popen2(cmd, env=None, newlines=False):
    # Setting bufsize to -1 lets the system decide the buffer size.
    # The default for bufsize is 0, meaning unbuffered. This leads to
    # poor performance on Mac OS X: http://bugs.python.org/issue4194
    p = subprocess.Popen(cmd, shell=True, bufsize=-1,
                         close_fds=closefds,
                         stdin=subprocess.PIPE, stdout=subprocess.PIPE,
                         universal_newlines=newlines,
                         env=env)
    return p.stdin, p.stdout

def popen3(cmd, env=None, newlines=False):
    p = subprocess.Popen(cmd, shell=True, bufsize=-1,
                         close_fds=closefds,
                         stdin=subprocess.PIPE, stdout=subprocess.PIPE,
                         stderr=subprocess.PIPE,
                         universal_newlines=newlines,
                         env=env)
    return p.stdin, p.stdout, p.stderr

def version():
    """Return version information if available."""
    try:
        import __version__
        return __version__.version
    except ImportError:
        return 'unknown'

# used by parsedate
defaultdateformats = (
    '%Y-%m-%d %H:%M:%S',
    '%Y-%m-%d %I:%M:%S%p',
    '%Y-%m-%d %H:%M',
    '%Y-%m-%d %I:%M%p',
    '%Y-%m-%d',
    '%m-%d',
    '%m/%d',
    '%m/%d/%y',
    '%m/%d/%Y',
    '%a %b %d %H:%M:%S %Y',
    '%a %b %d %I:%M:%S%p %Y',
    '%a, %d %b %Y %H:%M:%S',        #  GNU coreutils "/bin/date --rfc-2822"
    '%b %d %H:%M:%S %Y',
    '%b %d %I:%M:%S%p %Y',
    '%b %d %H:%M:%S',
    '%b %d %I:%M:%S%p',
    '%b %d %H:%M',
    '%b %d %I:%M%p',
    '%b %d %Y',
    '%b %d',
    '%H:%M:%S',
    '%I:%M:%S%p',
    '%H:%M',
    '%I:%M%p',
)

extendeddateformats = defaultdateformats + (
    "%Y",
    "%Y-%m",
    "%b",
    "%b %Y",
    )

def cachefunc(func):
    '''cache the result of function calls'''
    # XXX doesn't handle keywords args
    cache = {}
    if func.func_code.co_argcount == 1:
        # we gain a small amount of time because
        # we don't need to pack/unpack the list
        def f(arg):
            if arg not in cache:
                cache[arg] = func(arg)
            return cache[arg]
    else:
        def f(*args):
            if args not in cache:
                cache[args] = func(*args)
            return cache[args]

    return f

def lrucachefunc(func):
    '''cache most recent results of function calls'''
    cache = {}
    order = []
    if func.func_code.co_argcount == 1:
        def f(arg):
            if arg not in cache:
                if len(cache) > 20:
                    del cache[order.pop(0)]
                cache[arg] = func(arg)
            else:
                order.remove(arg)
            order.append(arg)
            return cache[arg]
    else:
        def f(*args):
            if args not in cache:
                if len(cache) > 20:
                    del cache[order.pop(0)]
                cache[args] = func(*args)
            else:
                order.remove(args)
            order.append(args)
            return cache[args]

    return f

class propertycache(object):
    def __init__(self, func):
        self.func = func
        self.name = func.__name__
    def __get__(self, obj, type=None):
        result = self.func(obj)
        setattr(obj, self.name, result)
        return result

def pipefilter(s, cmd):
    '''filter string S through command CMD, returning its output'''
    p = subprocess.Popen(cmd, shell=True, close_fds=closefds,
                         stdin=subprocess.PIPE, stdout=subprocess.PIPE)
    pout, perr = p.communicate(s)
    return pout

def tempfilter(s, cmd):
    '''filter string S through a pair of temporary files with CMD.
    CMD is used as a template to create the real command to be run,
    with the strings INFILE and OUTFILE replaced by the real names of
    the temporary files generated.'''
    inname, outname = None, None
    try:
        infd, inname = tempfile.mkstemp(prefix='hg-filter-in-')
        fp = os.fdopen(infd, 'wb')
        fp.write(s)
        fp.close()
        outfd, outname = tempfile.mkstemp(prefix='hg-filter-out-')
        os.close(outfd)
        cmd = cmd.replace('INFILE', inname)
        cmd = cmd.replace('OUTFILE', outname)
        code = os.system(cmd)
        if sys.platform == 'OpenVMS' and code & 1:
            code = 0
        if code:
            raise Abort(_("command '%s' failed: %s") %
                        (cmd, explainexit(code)))
        fp = open(outname, 'rb')
        r = fp.read()
        fp.close()
        return r
    finally:
        try:
            if inname:
                os.unlink(inname)
        except OSError:
            pass
        try:
            if outname:
                os.unlink(outname)
        except OSError:
            pass

filtertable = {
    'tempfile:': tempfilter,
    'pipe:': pipefilter,
    }

def filter(s, cmd):
    "filter a string through a command that transforms its input to its output"
    for name, fn in filtertable.iteritems():
        if cmd.startswith(name):
            return fn(s, cmd[len(name):].lstrip())
    return pipefilter(s, cmd)

def binary(s):
    """return true if a string is binary data"""
    return bool(s and '\0' in s)

def increasingchunks(source, min=1024, max=65536):
    '''return no less than min bytes per chunk while data remains,
    doubling min after each chunk until it reaches max'''
    def log2(x):
        if not x:
            return 0
        i = 0
        while x:
            x >>= 1
            i += 1
        return i - 1

    buf = []
    blen = 0
    for chunk in source:
        buf.append(chunk)
        blen += len(chunk)
        if blen >= min:
            if min < max:
                min = min << 1
                nmin = 1 << log2(blen)
                if nmin > min:
                    min = nmin
                if min > max:
                    min = max
            yield ''.join(buf)
            blen = 0
            buf = []
    if buf:
        yield ''.join(buf)

Abort = error.Abort

def always(fn):
    return True

def never(fn):
    return False

def pathto(root, n1, n2):
    '''return the relative path from one place to another.
    root should use os.sep to separate directories
    n1 should use os.sep to separate directories
    n2 should use "/" to separate directories
    returns an os.sep-separated path.

    If n1 is a relative path, it's assumed it's
    relative to root.
    n2 should always be relative to root.
    '''
    if not n1:
        return localpath(n2)
    if os.path.isabs(n1):
        if os.path.splitdrive(root)[0] != os.path.splitdrive(n1)[0]:
            return os.path.join(root, localpath(n2))
        n2 = '/'.join((pconvert(root), n2))
    a, b = splitpath(n1), n2.split('/')
    a.reverse()
    b.reverse()
    while a and b and a[-1] == b[-1]:
        a.pop()
        b.pop()
    b.reverse()
    return os.sep.join((['..'] * len(a)) + b) or '.'

_hgexecutable = None

def mainfrozen():
    """return True if we are a frozen executable.

    The code supports py2exe (most common, Windows only) and tools/freeze
    (portable, not much used).
    """
    return (safehasattr(sys, "frozen") or # new py2exe
            safehasattr(sys, "importers") or # old py2exe
            imp.is_frozen("__main__")) # tools/freeze

def hgexecutable():
    """return location of the 'hg' executable.

    Defaults to $HG or 'hg' in the search path.
    """
    if _hgexecutable is None:
        hg = os.environ.get('HG')
        if hg:
            _sethgexecutable(hg)
        elif mainfrozen():
            _sethgexecutable(sys.executable)
        else:
            exe = findexe('hg') or os.path.basename(sys.argv[0])
            _sethgexecutable(exe)
    return _hgexecutable

def _sethgexecutable(path):
    """set location of the 'hg' executable"""
    global _hgexecutable
    _hgexecutable = path

def system(cmd, environ={}, cwd=None, onerr=None, errprefix=None, out=None):
    '''enhanced shell command execution.
    run with environment maybe modified, maybe in different dir.

    if command fails and onerr is None, return status.  if ui object,
    print error message and return status, else raise onerr object as
    exception.

    if out is specified, it is assumed to be a file-like object that has a
    write() method. stdout and stderr will be redirected to out.'''
    try:
        sys.stdout.flush()
    except Exception:
        pass
    def py2shell(val):
        'convert python object into string that is useful to shell'
        if val is None or val is False:
            return '0'
        if val is True:
            return '1'
        return str(val)
    origcmd = cmd
    cmd = quotecommand(cmd)
    env = dict(os.environ)
    env.update((k, py2shell(v)) for k, v in environ.iteritems())
    env['HG'] = hgexecutable()
    if out is None or out == sys.__stdout__:
        rc = subprocess.call(cmd, shell=True, close_fds=closefds,
                             env=env, cwd=cwd)
    else:
        proc = subprocess.Popen(cmd, shell=True, close_fds=closefds,
                                env=env, cwd=cwd, stdout=subprocess.PIPE,
                                stderr=subprocess.STDOUT)
        for line in proc.stdout:
            out.write(line)
        proc.wait()
        rc = proc.returncode
    if sys.platform == 'OpenVMS' and rc & 1:
        rc = 0
    if rc and onerr:
        errmsg = '%s %s' % (os.path.basename(origcmd.split(None, 1)[0]),
                            explainexit(rc)[0])
        if errprefix:
            errmsg = '%s: %s' % (errprefix, errmsg)
        try:
            onerr.warn(errmsg + '\n')
        except AttributeError:
            raise onerr(errmsg)
    return rc

def checksignature(func):
    '''wrap a function with code to check for calling errors'''
    def check(*args, **kwargs):
        try:
            return func(*args, **kwargs)
        except TypeError:
            if len(traceback.extract_tb(sys.exc_info()[2])) == 1:
                raise error.SignatureError
            raise

    return check

def copyfile(src, dest):
    "copy a file, preserving mode and atime/mtime"
    if os.path.islink(src):
        try:
            os.unlink(dest)
        except OSError:
            pass
        os.symlink(os.readlink(src), dest)
    else:
        try:
            shutil.copyfile(src, dest)
            shutil.copymode(src, dest)
        except shutil.Error, inst:
            raise Abort(str(inst))

def copyfiles(src, dst, hardlink=None):
    """Copy a directory tree using hardlinks if possible"""

    if hardlink is None:
        hardlink = (os.stat(src).st_dev ==
                    os.stat(os.path.dirname(dst)).st_dev)

    num = 0
    if os.path.isdir(src):
        os.mkdir(dst)
        for name, kind in osutil.listdir(src):
            srcname = os.path.join(src, name)
            dstname = os.path.join(dst, name)
            hardlink, n = copyfiles(srcname, dstname, hardlink)
            num += n
    else:
        if hardlink:
            try:
                oslink(src, dst)
            except (IOError, OSError):
                hardlink = False
                shutil.copy(src, dst)
        else:
            shutil.copy(src, dst)
        num += 1

    return hardlink, num

_winreservednames = '''con prn aux nul
    com1 com2 com3 com4 com5 com6 com7 com8 com9
    lpt1 lpt2 lpt3 lpt4 lpt5 lpt6 lpt7 lpt8 lpt9'''.split()
_winreservedchars = ':*?"<>|'
def checkwinfilename(path):
    '''Check that the base-relative path is a valid filename on Windows.
    Returns None if the path is ok, or a UI string describing the problem.

    >>> checkwinfilename("just/a/normal/path")
    >>> checkwinfilename("foo/bar/con.xml")
    "filename contains 'con', which is reserved on Windows"
    >>> checkwinfilename("foo/con.xml/bar")
    "filename contains 'con', which is reserved on Windows"
    >>> checkwinfilename("foo/bar/xml.con")
    >>> checkwinfilename("foo/bar/AUX/bla.txt")
    "filename contains 'AUX', which is reserved on Windows"
    >>> checkwinfilename("foo/bar/bla:.txt")
    "filename contains ':', which is reserved on Windows"
    >>> checkwinfilename("foo/bar/b\07la.txt")
    "filename contains '\\\\x07', which is invalid on Windows"
    >>> checkwinfilename("foo/bar/bla ")
    "filename ends with ' ', which is not allowed on Windows"
    '''
    for n in path.replace('\\', '/').split('/'):
        if not n:
            continue
        for c in n:
            if c in _winreservedchars:
                return _("filename contains '%s', which is reserved "
                         "on Windows") % c
            if ord(c) <= 31:
                return _("filename contains %r, which is invalid "
                         "on Windows") % c
        base = n.split('.')[0]
        if base and base.lower() in _winreservednames:
            return _("filename contains '%s', which is reserved "
                     "on Windows") % base
        t = n[-1]
        if t in '. ':
            return _("filename ends with '%s', which is not allowed "
                     "on Windows") % t

if os.name == 'nt':
    checkosfilename = checkwinfilename
else:
    checkosfilename = platform.checkosfilename

def makelock(info, pathname):
    try:
        return os.symlink(info, pathname)
    except OSError, why:
        if why.errno == errno.EEXIST:
            raise
    except AttributeError: # no symlink in os
        pass

    ld = os.open(pathname, os.O_CREAT | os.O_WRONLY | os.O_EXCL)
    os.write(ld, info)
    os.close(ld)

def readlock(pathname):
    try:
        return os.readlink(pathname)
    except OSError, why:
        if why.errno not in (errno.EINVAL, errno.ENOSYS):
            raise
    except AttributeError: # no symlink in os
        pass
    fp = posixfile(pathname)
    r = fp.read()
    fp.close()
    return r

def fstat(fp):
    '''stat file object that may not have fileno method.'''
    try:
        return os.fstat(fp.fileno())
    except AttributeError:
        return os.stat(fp.name)

# File system features

def checkcase(path):
    """
    Check whether the given path is on a case-sensitive filesystem

    Requires a path (like /foo/.hg) ending with a foldable final
    directory component.
    """
    s1 = os.stat(path)
    d, b = os.path.split(path)
    p2 = os.path.join(d, b.upper())
    if path == p2:
        p2 = os.path.join(d, b.lower())
    try:
        s2 = os.stat(p2)
        if s2 == s1:
            return False
        return True
    except OSError:
        return True

_fspathcache = {}
def fspath(name, root):
    '''Get name in the case stored in the filesystem

    The name is either relative to root, or it is an absolute path starting
    with root. Note that this function is unnecessary, and should not be
    called, for case-sensitive filesystems (simply because it's expensive).
    '''
    # If name is absolute, make it relative
    if name.lower().startswith(root.lower()):
        l = len(root)
        if name[l] == os.sep or name[l] == os.altsep:
            l = l + 1
        name = name[l:]

    if not os.path.lexists(os.path.join(root, name)):
        return None

    seps = os.sep
    if os.altsep:
        seps = seps + os.altsep
    # Protect backslashes. This gets silly very quickly.
    seps.replace('\\','\\\\')
    pattern = re.compile(r'([^%s]+)|([%s]+)' % (seps, seps))
    dir = os.path.normcase(os.path.normpath(root))
    result = []
    for part, sep in pattern.findall(name):
        if sep:
            result.append(sep)
            continue

        if dir not in _fspathcache:
            _fspathcache[dir] = os.listdir(dir)
        contents = _fspathcache[dir]

        lpart = part.lower()
        lenp = len(part)
        for n in contents:
            if lenp == len(n) and n.lower() == lpart:
                result.append(n)
                break
        else:
            # Cannot happen, as the file exists!
            result.append(part)
        dir = os.path.join(dir, lpart)

    return ''.join(result)

def checknlink(testfile):
    '''check whether hardlink count reporting works properly'''

    # testfile may be open, so we need a separate file for checking to
    # work around issue2543 (or testfile may get lost on Samba shares)
    f1 = testfile + ".hgtmp1"
    if os.path.lexists(f1):
        return False
    try:
        posixfile(f1, 'w').close()
    except IOError:
        return False

    f2 = testfile + ".hgtmp2"
    fd = None
    try:
        try:
            oslink(f1, f2)
        except OSError:
            return False

        # nlinks() may behave differently for files on Windows shares if
        # the file is open.
        fd = posixfile(f2)
        return nlinks(f2) > 1
    finally:
        if fd is not None:
            fd.close()
        for f in (f1, f2):
            try:
                os.unlink(f)
            except OSError:
                pass

    return False

def endswithsep(path):
    '''Check path ends with os.sep or os.altsep.'''
    return path.endswith(os.sep) or os.altsep and path.endswith(os.altsep)

def splitpath(path):
    '''Split path by os.sep.
    Note that this function does not use os.altsep because this is
    an alternative of simple "xxx.split(os.sep)".
    It is recommended to use os.path.normpath() before using this
    function if need.'''
    return path.split(os.sep)

def gui():
    '''Are we running in a GUI?'''
    if sys.platform == 'darwin':
        if 'SSH_CONNECTION' in os.environ:
            # handle SSH access to a box where the user is logged in
            return False
        elif getattr(osutil, 'isgui', None):
            # check if a CoreGraphics session is available
            return osutil.isgui()
        else:
            # pure build; use a safe default
            return True
    else:
        return os.name == "nt" or os.environ.get("DISPLAY")

def mktempcopy(name, emptyok=False, createmode=None):
    """Create a temporary file with the same contents from name

    The permission bits are copied from the original file.

    If the temporary file is going to be truncated immediately, you
    can use emptyok=True as an optimization.

    Returns the name of the temporary file.
    """
    d, fn = os.path.split(name)
    fd, temp = tempfile.mkstemp(prefix='.%s-' % fn, dir=d)
    os.close(fd)
    # Temporary files are created with mode 0600, which is usually not
    # what we want.  If the original file already exists, just copy
    # its mode.  Otherwise, manually obey umask.
    copymode(name, temp, createmode)
    if emptyok:
        return temp
    try:
        try:
            ifp = posixfile(name, "rb")
        except IOError, inst:
            if inst.errno == errno.ENOENT:
                return temp
            if not getattr(inst, 'filename', None):
                inst.filename = name
            raise
        ofp = posixfile(temp, "wb")
        for chunk in filechunkiter(ifp):
            ofp.write(chunk)
        ifp.close()
        ofp.close()
    except:
        try: os.unlink(temp)
        except: pass
        raise
    return temp

class atomictempfile(object):
    '''writeable file object that atomically updates a file

    All writes will go to a temporary copy of the original file. Call
    close() when you are done writing, and atomictempfile will rename
    the temporary copy to the original name, making the changes
    visible. If the object is destroyed without being closed, all your
    writes are discarded.
    '''
    def __init__(self, name, mode='w+b', createmode=None):
        self.__name = name      # permanent name
        self._tempname = mktempcopy(name, emptyok=('w' in mode),
                                    createmode=createmode)
        self._fp = posixfile(self._tempname, mode)

        # delegated methods
        self.write = self._fp.write
        self.fileno = self._fp.fileno

    def close(self):
        if not self._fp.closed:
            self._fp.close()
            rename(self._tempname, localpath(self.__name))

    def discard(self):
        if not self._fp.closed:
            try:
                os.unlink(self._tempname)
            except OSError:
                pass
            self._fp.close()

    def __del__(self):
        if safehasattr(self, '_fp'): # constructor actually did something
            self.discard()

def makedirs(name, mode=None):
    """recursive directory creation with parent mode inheritance"""
    try:
        os.mkdir(name)
    except OSError, err:
        if err.errno == errno.EEXIST:
            return
        if err.errno != errno.ENOENT or not name:
            raise
        parent = os.path.dirname(os.path.abspath(name))
        if parent == name:
            raise
        makedirs(parent, mode)
        os.mkdir(name)
    if mode is not None:
        os.chmod(name, mode)

def readfile(path):
    fp = open(path, 'rb')
    try:
        return fp.read()
    finally:
        fp.close()

def writefile(path, text):
    fp = open(path, 'wb')
    try:
        fp.write(text)
    finally:
        fp.close()

def appendfile(path, text):
    fp = open(path, 'ab')
    try:
        fp.write(text)
    finally:
        fp.close()

class chunkbuffer(object):
    """Allow arbitrary sized chunks of data to be efficiently read from an
    iterator over chunks of arbitrary size."""

    def __init__(self, in_iter):
        """in_iter is the iterator that's iterating over the input chunks.
        targetsize is how big a buffer to try to maintain."""
        def splitbig(chunks):
            for chunk in chunks:
                if len(chunk) > 2**20:
                    pos = 0
                    while pos < len(chunk):
                        end = pos + 2 ** 18
                        yield chunk[pos:end]
                        pos = end
                else:
                    yield chunk
        self.iter = splitbig(in_iter)
        self._queue = []

    def read(self, l):
        """Read L bytes of data from the iterator of chunks of data.
        Returns less than L bytes if the iterator runs dry."""
        left = l
        buf = ''
        queue = self._queue
        while left > 0:
            # refill the queue
            if not queue:
                target = 2**18
                for chunk in self.iter:
                    queue.append(chunk)
                    target -= len(chunk)
                    if target <= 0:
                        break
                if not queue:
                    break

            chunk = queue.pop(0)
            left -= len(chunk)
            if left < 0:
                queue.insert(0, chunk[left:])
                buf += chunk[:left]
            else:
                buf += chunk

        return buf

def filechunkiter(f, size=65536, limit=None):
    """Create a generator that produces the data in the file size
    (default 65536) bytes at a time, up to optional limit (default is
    to read all data).  Chunks may be less than size bytes if the
    chunk is the last chunk in the file, or the file is a socket or
    some other type of file that sometimes reads less data than is
    requested."""
    assert size >= 0
    assert limit is None or limit >= 0
    while True:
        if limit is None:
            nbytes = size
        else:
            nbytes = min(limit, size)
        s = nbytes and f.read(nbytes)
        if not s:
            break
        if limit:
            limit -= len(s)
        yield s

def makedate():
    lt = time.localtime()
    if lt[8] == 1 and time.daylight:
        tz = time.altzone
    else:
        tz = time.timezone
    t = time.mktime(lt)
    if t < 0:
        hint = _("check your clock")
        raise Abort(_("negative timestamp: %d") % t, hint=hint)
    return t, tz

def datestr(date=None, format='%a %b %d %H:%M:%S %Y %1%2'):
    """represent a (unixtime, offset) tuple as a localized time.
    unixtime is seconds since the epoch, and offset is the time zone's
    number of seconds away from UTC. if timezone is false, do not
    append time zone to string."""
    t, tz = date or makedate()
    if t < 0:
        t = 0   # time.gmtime(lt) fails on Windows for lt < -43200
        tz = 0
    if "%1" in format or "%2" in format:
        sign = (tz > 0) and "-" or "+"
        minutes = abs(tz) // 60
        format = format.replace("%1", "%c%02d" % (sign, minutes // 60))
        format = format.replace("%2", "%02d" % (minutes % 60))
    s = time.strftime(format, time.gmtime(float(t) - tz))
    return s

def shortdate(date=None):
    """turn (timestamp, tzoff) tuple into iso 8631 date."""
    return datestr(date, format='%Y-%m-%d')

def strdate(string, format, defaults=[]):
    """parse a localized time string and return a (unixtime, offset) tuple.
    if the string cannot be parsed, ValueError is raised."""
    def timezone(string):
        tz = string.split()[-1]
        if tz[0] in "+-" and len(tz) == 5 and tz[1:].isdigit():
            sign = (tz[0] == "+") and 1 or -1
            hours = int(tz[1:3])
            minutes = int(tz[3:5])
            return -sign * (hours * 60 + minutes) * 60
        if tz == "GMT" or tz == "UTC":
            return 0
        return None

    # NOTE: unixtime = localunixtime + offset
    offset, date = timezone(string), string
    if offset is not None:
        date = " ".join(string.split()[:-1])

    # add missing elements from defaults
    usenow = False # default to using biased defaults
    for part in ("S", "M", "HI", "d", "mb", "yY"): # decreasing specificity
        found = [True for p in part if ("%"+p) in format]
        if not found:
            date += "@" + defaults[part][usenow]
            format += "@%" + part[0]
        else:
            # We've found a specific time element, less specific time
            # elements are relative to today
            usenow = True

    timetuple = time.strptime(date, format)
    localunixtime = int(calendar.timegm(timetuple))
    if offset is None:
        # local timezone
        unixtime = int(time.mktime(timetuple))
        offset = unixtime - localunixtime
    else:
        unixtime = localunixtime + offset
    return unixtime, offset

def parsedate(date, formats=None, bias={}):
    """parse a localized date/time and return a (unixtime, offset) tuple.

    The date may be a "unixtime offset" string or in one of the specified
    formats. If the date already is a (unixtime, offset) tuple, it is returned.
    """
    if not date:
        return 0, 0
    if isinstance(date, tuple) and len(date) == 2:
        return date
    if not formats:
        formats = defaultdateformats
    date = date.strip()
    try:
        when, offset = map(int, date.split(' '))
    except ValueError:
        # fill out defaults
        now = makedate()
        defaults = {}
        for part in ("d", "mb", "yY", "HI", "M", "S"):
            # this piece is for rounding the specific end of unknowns
            b = bias.get(part)
            if b is None:
                if part[0] in "HMS":
                    b = "00"
                else:
                    b = "0"

            # this piece is for matching the generic end to today's date
            n = datestr(now, "%" + part[0])

            defaults[part] = (b, n)

        for format in formats:
            try:
                when, offset = strdate(date, format, defaults)
            except (ValueError, OverflowError):
                pass
            else:
                break
        else:
            raise Abort(_('invalid date: %r') % date)
    # validate explicit (probably user-specified) date and
    # time zone offset. values must fit in signed 32 bits for
    # current 32-bit linux runtimes. timezones go from UTC-12
    # to UTC+14
    if abs(when) > 0x7fffffff:
        raise Abort(_('date exceeds 32 bits: %d') % when)
    if when < 0:
        raise Abort(_('negative date value: %d') % when)
    if offset < -50400 or offset > 43200:
        raise Abort(_('impossible time zone offset: %d') % offset)
    return when, offset

def matchdate(date):
    """Return a function that matches a given date match specifier

    Formats include:

    '{date}' match a given date to the accuracy provided

    '<{date}' on or before a given date

    '>{date}' on or after a given date

    >>> p1 = parsedate("10:29:59")
    >>> p2 = parsedate("10:30:00")
    >>> p3 = parsedate("10:30:59")
    >>> p4 = parsedate("10:31:00")
    >>> p5 = parsedate("Sep 15 10:30:00 1999")
    >>> f = matchdate("10:30")
    >>> f(p1[0])
    False
    >>> f(p2[0])
    True
    >>> f(p3[0])
    True
    >>> f(p4[0])
    False
    >>> f(p5[0])
    False
    """

    def lower(date):
        d = dict(mb="1", d="1")
        return parsedate(date, extendeddateformats, d)[0]

    def upper(date):
        d = dict(mb="12", HI="23", M="59", S="59")
        for days in ("31", "30", "29"):
            try:
                d["d"] = days
                return parsedate(date, extendeddateformats, d)[0]
            except:
                pass
        d["d"] = "28"
        return parsedate(date, extendeddateformats, d)[0]

    date = date.strip()

    if not date:
        raise Abort(_("dates cannot consist entirely of whitespace"))
    elif date[0] == "<":
        if not date[1:]:
            raise Abort(_("invalid day spec, use '<DATE'"))
        when = upper(date[1:])
        return lambda x: x <= when
    elif date[0] == ">":
        if not date[1:]:
            raise Abort(_("invalid day spec, use '>DATE'"))
        when = lower(date[1:])
        return lambda x: x >= when
    elif date[0] == "-":
        try:
            days = int(date[1:])
        except ValueError:
            raise Abort(_("invalid day spec: %s") % date[1:])
        if days < 0:
            raise Abort(_("%s must be nonnegative (see 'hg help dates')")
                % date[1:])
        when = makedate()[0] - days * 3600 * 24
        return lambda x: x >= when
    elif " to " in date:
        a, b = date.split(" to ")
        start, stop = lower(a), upper(b)
        return lambda x: x >= start and x <= stop
    else:
        start, stop = lower(date), upper(date)
        return lambda x: x >= start and x <= stop

def shortuser(user):
    """Return a short representation of a user name or email address."""
    f = user.find('@')
    if f >= 0:
        user = user[:f]
    f = user.find('<')
    if f >= 0:
        user = user[f + 1:]
    f = user.find(' ')
    if f >= 0:
        user = user[:f]
    f = user.find('.')
    if f >= 0:
        user = user[:f]
    return user

def email(author):
    '''get email of author.'''
    r = author.find('>')
    if r == -1:
        r = None
    return author[author.find('<') + 1:r]

def _ellipsis(text, maxlength):
    if len(text) <= maxlength:
        return text, False
    else:
        return "%s..." % (text[:maxlength - 3]), True

def ellipsis(text, maxlength=400):
    """Trim string to at most maxlength (default: 400) characters."""
    try:
        # use unicode not to split at intermediate multi-byte sequence
        utext, truncated = _ellipsis(text.decode(encoding.encoding),
                                     maxlength)
        if not truncated:
            return text
        return utext.encode(encoding.encoding)
    except (UnicodeDecodeError, UnicodeEncodeError):
        return _ellipsis(text, maxlength)[0]

def bytecount(nbytes):
    '''return byte count formatted as readable string, with units'''

    units = (
        (100, 1 << 30, _('%.0f GB')),
        (10, 1 << 30, _('%.1f GB')),
        (1, 1 << 30, _('%.2f GB')),
        (100, 1 << 20, _('%.0f MB')),
        (10, 1 << 20, _('%.1f MB')),
        (1, 1 << 20, _('%.2f MB')),
        (100, 1 << 10, _('%.0f KB')),
        (10, 1 << 10, _('%.1f KB')),
        (1, 1 << 10, _('%.2f KB')),
        (1, 1, _('%.0f bytes')),
        )

    for multiplier, divisor, format in units:
        if nbytes >= divisor * multiplier:
            return format % (nbytes / float(divisor))
    return units[-1][2] % nbytes

def uirepr(s):
    # Avoid double backslash in Windows path repr()
    return repr(s).replace('\\\\', '\\')

# delay import of textwrap
def MBTextWrapper(**kwargs):
    class tw(textwrap.TextWrapper):
        """
        Extend TextWrapper for width-awareness.

        Neither number of 'bytes' in any encoding nor 'characters' is
        appropriate to calculate terminal columns for specified string.

        Original TextWrapper implementation uses built-in 'len()' directly,
        so overriding is needed to use width information of each characters.

        In addition, characters classified into 'ambiguous' width are
        treated as wide in east asian area, but as narrow in other.

        This requires use decision to determine width of such characters.
        """
        def __init__(self, **kwargs):
            textwrap.TextWrapper.__init__(self, **kwargs)

<<<<<<< HEAD
        def _cutdown(self, ucstr, space_left):
            l = 0
            colwidth = unicodedata.east_asian_width
=======
            # for compatibility between 2.4 and 2.6
            if getattr(self, 'drop_whitespace', None) is None:
                self.drop_whitespace = kwargs.get('drop_whitespace', True)

        def _cutdown(self, ucstr, space_left):
            l = 0
            colwidth = encoding.ucolwidth
>>>>>>> 5b5a083f
            for i in xrange(len(ucstr)):
                l += colwidth(ucstr[i])
                if space_left < l:
                    return (ucstr[:i], ucstr[i:])
            return ucstr, ''

        # overriding of base class
        def _handle_long_word(self, reversed_chunks, cur_line, cur_len, width):
            space_left = max(width - cur_len, 1)

            if self.break_long_words:
                cut, res = self._cutdown(reversed_chunks[-1], space_left)
                cur_line.append(cut)
                reversed_chunks[-1] = res
            elif not cur_line:
                cur_line.append(reversed_chunks.pop())

        # this overriding code is imported from TextWrapper of python 2.6
        # to calculate columns of string by 'encoding.ucolwidth()'
        def _wrap_chunks(self, chunks):
            colwidth = encoding.ucolwidth

            lines = []
            if self.width <= 0:
                raise ValueError("invalid width %r (must be > 0)" % self.width)

            # Arrange in reverse order so items can be efficiently popped
            # from a stack of chucks.
            chunks.reverse()

            while chunks:

                # Start the list of chunks that will make up the current line.
                # cur_len is just the length of all the chunks in cur_line.
                cur_line = []
                cur_len = 0

                # Figure out which static string will prefix this line.
                if lines:
                    indent = self.subsequent_indent
                else:
                    indent = self.initial_indent

                # Maximum width for this line.
                width = self.width - len(indent)

                # First chunk on line is whitespace -- drop it, unless this
                # is the very beginning of the text (ie. no lines started yet).
                if self.drop_whitespace and chunks[-1].strip() == '' and lines:
                    del chunks[-1]

                while chunks:
                    l = colwidth(chunks[-1])

                    # Can at least squeeze this chunk onto the current line.
                    if cur_len + l <= width:
                        cur_line.append(chunks.pop())
                        cur_len += l

                    # Nope, this line is full.
                    else:
                        break

                # The current line is full, and the next chunk is too big to
                # fit on *any* line (not just this one).
                if chunks and colwidth(chunks[-1]) > width:
                    self._handle_long_word(chunks, cur_line, cur_len, width)

                # If the last chunk on this line is all whitespace, drop it.
                if (self.drop_whitespace and
                    cur_line and cur_line[-1].strip() == ''):
                    del cur_line[-1]

                # Convert current line back to a string and store it in list
                # of all lines (return value).
                if cur_line:
                    lines.append(indent + ''.join(cur_line))

            return lines

    global MBTextWrapper
    MBTextWrapper = tw
    return tw(**kwargs)

def wrap(line, width, initindent='', hangindent=''):
    maxindent = max(len(hangindent), len(initindent))
    if width <= maxindent:
        # adjust for weird terminal size
        width = max(78, maxindent + 1)
    line = line.decode(encoding.encoding, encoding.encodingmode)
    initindent = initindent.decode(encoding.encoding, encoding.encodingmode)
    hangindent = hangindent.decode(encoding.encoding, encoding.encodingmode)
    wrapper = MBTextWrapper(width=width,
                            initial_indent=initindent,
                            subsequent_indent=hangindent)
    return wrapper.fill(line).encode(encoding.encoding)

def iterlines(iterator):
    for chunk in iterator:
        for line in chunk.splitlines():
            yield line

def expandpath(path):
    return os.path.expanduser(os.path.expandvars(path))

def hgcmd():
    """Return the command used to execute current hg

    This is different from hgexecutable() because on Windows we want
    to avoid things opening new shell windows like batch files, so we
    get either the python call or current executable.
    """
    if mainfrozen():
        return [sys.executable]
    return gethgcmd()

def rundetached(args, condfn):
    """Execute the argument list in a detached process.

    condfn is a callable which is called repeatedly and should return
    True once the child process is known to have started successfully.
    At this point, the child process PID is returned. If the child
    process fails to start or finishes before condfn() evaluates to
    True, return -1.
    """
    # Windows case is easier because the child process is either
    # successfully starting and validating the condition or exiting
    # on failure. We just poll on its PID. On Unix, if the child
    # process fails to start, it will be left in a zombie state until
    # the parent wait on it, which we cannot do since we expect a long
    # running process on success. Instead we listen for SIGCHLD telling
    # us our child process terminated.
    terminated = set()
    def handler(signum, frame):
        terminated.add(os.wait())
    prevhandler = None
    SIGCHLD = getattr(signal, 'SIGCHLD', None)
    if SIGCHLD is not None:
        prevhandler = signal.signal(SIGCHLD, handler)
    try:
        pid = spawndetached(args)
        while not condfn():
            if ((pid in terminated or not testpid(pid))
                and not condfn()):
                return -1
            time.sleep(0.1)
        return pid
    finally:
        if prevhandler is not None:
            signal.signal(signal.SIGCHLD, prevhandler)

try:
    any, all = any, all
except NameError:
    def any(iterable):
        for i in iterable:
            if i:
                return True
        return False

    def all(iterable):
        for i in iterable:
            if not i:
                return False
        return True

def interpolate(prefix, mapping, s, fn=None, escape_prefix=False):
    """Return the result of interpolating items in the mapping into string s.

    prefix is a single character string, or a two character string with
    a backslash as the first character if the prefix needs to be escaped in
    a regular expression.

    fn is an optional function that will be applied to the replacement text
    just before replacement.

    escape_prefix is an optional flag that allows using doubled prefix for
    its escaping.
    """
    fn = fn or (lambda s: s)
    patterns = '|'.join(mapping.keys())
    if escape_prefix:
        patterns += '|' + prefix
        if len(prefix) > 1:
            prefix_char = prefix[1:]
        else:
            prefix_char = prefix
        mapping[prefix_char] = prefix_char
    r = re.compile(r'%s(%s)' % (prefix, patterns))
    return r.sub(lambda x: fn(mapping[x.group()[1:]]), s)

def getport(port):
    """Return the port for a given network service.

    If port is an integer, it's returned as is. If it's a string, it's
    looked up using socket.getservbyname(). If there's no matching
    service, util.Abort is raised.
    """
    try:
        return int(port)
    except ValueError:
        pass

    try:
        return socket.getservbyname(port)
    except socket.error:
        raise Abort(_("no port number associated with service '%s'") % port)

_booleans = {'1': True, 'yes': True, 'true': True, 'on': True, 'always': True,
             '0': False, 'no': False, 'false': False, 'off': False,
             'never': False}

def parsebool(s):
    """Parse s into a boolean.

    If s is not a valid boolean, returns None.
    """
    return _booleans.get(s.lower(), None)

_hexdig = '0123456789ABCDEFabcdef'
_hextochr = dict((a + b, chr(int(a + b, 16)))
                 for a in _hexdig for b in _hexdig)

def _urlunquote(s):
    """unquote('abc%20def') -> 'abc def'."""
    res = s.split('%')
    # fastpath
    if len(res) == 1:
        return s
    s = res[0]
    for item in res[1:]:
        try:
            s += _hextochr[item[:2]] + item[2:]
        except KeyError:
            s += '%' + item
        except UnicodeDecodeError:
            s += unichr(int(item[:2], 16)) + item[2:]
    return s

class url(object):
    r"""Reliable URL parser.

    This parses URLs and provides attributes for the following
    components:

    <scheme>://<user>:<passwd>@<host>:<port>/<path>?<query>#<fragment>

    Missing components are set to None. The only exception is
    fragment, which is set to '' if present but empty.

    If parsefragment is False, fragment is included in query. If
    parsequery is False, query is included in path. If both are
    False, both fragment and query are included in path.

    See http://www.ietf.org/rfc/rfc2396.txt for more information.

    Note that for backward compatibility reasons, bundle URLs do not
    take host names. That means 'bundle://../' has a path of '../'.

    Examples:

    >>> url('http://www.ietf.org/rfc/rfc2396.txt')
    <url scheme: 'http', host: 'www.ietf.org', path: 'rfc/rfc2396.txt'>
    >>> url('ssh://[::1]:2200//home/joe/repo')
    <url scheme: 'ssh', host: '[::1]', port: '2200', path: '/home/joe/repo'>
    >>> url('file:///home/joe/repo')
    <url scheme: 'file', path: '/home/joe/repo'>
    >>> url('file:///c:/temp/foo/')
    <url scheme: 'file', path: 'c:/temp/foo/'>
    >>> url('bundle:foo')
    <url scheme: 'bundle', path: 'foo'>
    >>> url('bundle://../foo')
    <url scheme: 'bundle', path: '../foo'>
    >>> url(r'c:\foo\bar')
    <url path: 'c:\\foo\\bar'>
    >>> url(r'\\blah\blah\blah')
    <url path: '\\\\blah\\blah\\blah'>

    Authentication credentials:

    >>> url('ssh://joe:xyz@x/repo')
    <url scheme: 'ssh', user: 'joe', passwd: 'xyz', host: 'x', path: 'repo'>
    >>> url('ssh://joe@x/repo')
    <url scheme: 'ssh', user: 'joe', host: 'x', path: 'repo'>

    Query strings and fragments:

    >>> url('http://host/a?b#c')
    <url scheme: 'http', host: 'host', path: 'a', query: 'b', fragment: 'c'>
    >>> url('http://host/a?b#c', parsequery=False, parsefragment=False)
    <url scheme: 'http', host: 'host', path: 'a?b#c'>
    """

    _safechars = "!~*'()+"
    _safepchars = "/!~*'()+"
    _matchscheme = re.compile(r'^[a-zA-Z0-9+.\-]+:').match

    def __init__(self, path, parsequery=True, parsefragment=True):
        # We slowly chomp away at path until we have only the path left
        self.scheme = self.user = self.passwd = self.host = None
        self.port = self.path = self.query = self.fragment = None
        self._localpath = True
        self._hostport = ''
        self._origpath = path

        # special case for Windows drive letters and UNC paths
        if hasdriveletter(path) or path.startswith(r'\\'):
            self.path = path
            return

        # For compatibility reasons, we can't handle bundle paths as
        # normal URLS
        if path.startswith('bundle:'):
            self.scheme = 'bundle'
            path = path[7:]
            if path.startswith('//'):
                path = path[2:]
            self.path = path
            return

        if self._matchscheme(path):
            parts = path.split(':', 1)
            if parts[0]:
                self.scheme, path = parts
                self._localpath = False

        if not path:
            path = None
            if self._localpath:
                self.path = ''
                return
        else:
            if parsefragment and '#' in path:
                path, self.fragment = path.split('#', 1)
                if not path:
                    path = None
            if self._localpath:
                self.path = path
                return

            if parsequery and '?' in path:
                path, self.query = path.split('?', 1)
                if not path:
                    path = None
                if not self.query:
                    self.query = None

            # // is required to specify a host/authority
            if path and path.startswith('//'):
                parts = path[2:].split('/', 1)
                if len(parts) > 1:
                    self.host, path = parts
                    path = path
                else:
                    self.host = parts[0]
                    path = None
                if not self.host:
                    self.host = None
                    # path of file:///d is /d
                    # path of file:///d:/ is d:/, not /d:/
                    if path and not hasdriveletter(path):
                        path = '/' + path

            if self.host and '@' in self.host:
                self.user, self.host = self.host.rsplit('@', 1)
                if ':' in self.user:
                    self.user, self.passwd = self.user.split(':', 1)
                if not self.host:
                    self.host = None

            # Don't split on colons in IPv6 addresses without ports
            if (self.host and ':' in self.host and
                not (self.host.startswith('[') and self.host.endswith(']'))):
                self._hostport = self.host
                self.host, self.port = self.host.rsplit(':', 1)
                if not self.host:
                    self.host = None

            if (self.host and self.scheme == 'file' and
                self.host not in ('localhost', '127.0.0.1', '[::1]')):
                raise Abort(_('file:// URLs can only refer to localhost'))

        self.path = path

        # leave the query string escaped
        for a in ('user', 'passwd', 'host', 'port',
                  'path', 'fragment'):
            v = getattr(self, a)
            if v is not None:
                setattr(self, a, _urlunquote(v))

    def __repr__(self):
        attrs = []
        for a in ('scheme', 'user', 'passwd', 'host', 'port', 'path',
                  'query', 'fragment'):
            v = getattr(self, a)
            if v is not None:
                attrs.append('%s: %r' % (a, v))
        return '<url %s>' % ', '.join(attrs)

    def __str__(self):
        r"""Join the URL's components back into a URL string.

        Examples:

        >>> str(url('http://user:pw@host:80/?foo#bar'))
        'http://user:pw@host:80/?foo#bar'
        >>> str(url('http://user:pw@host:80/?foo=bar&baz=42'))
        'http://user:pw@host:80/?foo=bar&baz=42'
        >>> str(url('http://user:pw@host:80/?foo=bar%3dbaz'))
        'http://user:pw@host:80/?foo=bar%3dbaz'
        >>> str(url('ssh://user:pw@[::1]:2200//home/joe#'))
        'ssh://user:pw@[::1]:2200//home/joe#'
        >>> str(url('http://localhost:80//'))
        'http://localhost:80//'
        >>> str(url('http://localhost:80/'))
        'http://localhost:80/'
        >>> str(url('http://localhost:80'))
        'http://localhost:80/'
        >>> str(url('bundle:foo'))
        'bundle:foo'
        >>> str(url('bundle://../foo'))
        'bundle:../foo'
        >>> str(url('path'))
        'path'
        >>> str(url('file:///tmp/foo/bar'))
        'file:///tmp/foo/bar'
        >>> print url(r'bundle:foo\bar')
        bundle:foo\bar
        """
        if self._localpath:
            s = self.path
            if self.scheme == 'bundle':
                s = 'bundle:' + s
            if self.fragment:
                s += '#' + self.fragment
            return s

        s = self.scheme + ':'
        if self.user or self.passwd or self.host:
            s += '//'
        elif self.scheme and (not self.path or self.path.startswith('/')):
            s += '//'
        if self.user:
            s += urllib.quote(self.user, safe=self._safechars)
        if self.passwd:
            s += ':' + urllib.quote(self.passwd, safe=self._safechars)
        if self.user or self.passwd:
            s += '@'
        if self.host:
            if not (self.host.startswith('[') and self.host.endswith(']')):
                s += urllib.quote(self.host)
            else:
                s += self.host
        if self.port:
            s += ':' + urllib.quote(self.port)
        if self.host:
            s += '/'
        if self.path:
            # TODO: similar to the query string, we should not unescape the
            # path when we store it, the path might contain '%2f' = '/',
            # which we should *not* escape.
            s += urllib.quote(self.path, safe=self._safepchars)
        if self.query:
            # we store the query in escaped form.
            s += '?' + self.query
        if self.fragment is not None:
            s += '#' + urllib.quote(self.fragment, safe=self._safepchars)
        return s

    def authinfo(self):
        user, passwd = self.user, self.passwd
        try:
            self.user, self.passwd = None, None
            s = str(self)
        finally:
            self.user, self.passwd = user, passwd
        if not self.user:
            return (s, None)
        # authinfo[1] is passed to urllib2 password manager, and its
        # URIs must not contain credentials. The host is passed in the
        # URIs list because Python < 2.4.3 uses only that to search for
        # a password.
        return (s, (None, (s, self.host),
                    self.user, self.passwd or ''))

    def isabs(self):
        if self.scheme and self.scheme != 'file':
            return True # remote URL
        if hasdriveletter(self.path):
            return True # absolute for our purposes - can't be joined()
        if self.path.startswith(r'\\'):
            return True # Windows UNC path
        if self.path.startswith('/'):
            return True # POSIX-style
        return False

    def localpath(self):
        if self.scheme == 'file' or self.scheme == 'bundle':
            path = self.path or '/'
            # For Windows, we need to promote hosts containing drive
            # letters to paths with drive letters.
            if hasdriveletter(self._hostport):
                path = self._hostport + '/' + self.path
            elif self.host is not None and self.path:
                path = '/' + path
            return path
        return self._origpath

def hasscheme(path):
    return bool(url(path).scheme)

def hasdriveletter(path):
    return path[1:2] == ':' and path[0:1].isalpha()

def urllocalpath(path):
    return url(path, parsequery=False, parsefragment=False).localpath()

def hidepassword(u):
    '''hide user credential in a url string'''
    u = url(u)
    if u.passwd:
        u.passwd = '***'
    return str(u)

def removeauth(u):
    '''remove all authentication information from a url string'''
    u = url(u)
    u.user = u.passwd = None
    return str(u)

def isatty(fd):
    try:
        return fd.isatty()
    except AttributeError:
        return False<|MERGE_RESOLUTION|>--- conflicted
+++ resolved
@@ -1174,11 +1174,6 @@
         def __init__(self, **kwargs):
             textwrap.TextWrapper.__init__(self, **kwargs)
 
-<<<<<<< HEAD
-        def _cutdown(self, ucstr, space_left):
-            l = 0
-            colwidth = unicodedata.east_asian_width
-=======
             # for compatibility between 2.4 and 2.6
             if getattr(self, 'drop_whitespace', None) is None:
                 self.drop_whitespace = kwargs.get('drop_whitespace', True)
@@ -1186,7 +1181,6 @@
         def _cutdown(self, ucstr, space_left):
             l = 0
             colwidth = encoding.ucolwidth
->>>>>>> 5b5a083f
             for i in xrange(len(ucstr)):
                 l += colwidth(ucstr[i])
                 if space_left < l:
