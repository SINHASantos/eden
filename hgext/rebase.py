# rebase.py - rebasing feature for mercurial
#
# Copyright 2008 Stefano Tortarolo <stefano.tortarolo at gmail dot com>
#
# This software may be used and distributed according to the terms of the
# GNU General Public License version 2 or any later version.

'''command to move sets of revisions to a different ancestor

This extension lets you rebase changesets in an existing Mercurial
repository.

For more information:
https://mercurial-scm.org/wiki/RebaseExtension
'''

from __future__ import absolute_import

import errno
import os

from mercurial.i18n import _
from mercurial.node import (
    nullid,
    nullrev,
    short,
)
from mercurial import (
    bookmarks,
    cmdutil,
    commands,
    copies,
    destutil,
    dirstateguard,
    error,
    extensions,
    hg,
    lock,
    merge as mergemod,
    mergeutil,
    obsolete,
    obsutil,
    patch,
    phases,
    registrar,
    repair,
    revset,
    revsetlang,
    scmutil,
    smartset,
    util,
)

release = lock.release
templateopts = cmdutil.templateopts

# The following constants are used throughout the rebase module. The ordering of
# their values must be maintained.

# Indicates that a revision needs to be rebased
revtodo = -1
revtodostr = '-1'

# legacy revstates no longer needed in current code
# -2: nullmerge, -3: revignored, -4: revprecursor, -5: revpruned
legacystates = {'-2', '-3', '-4', '-5'}

cmdtable = {}
command = registrar.command(cmdtable)
# Note for extension authors: ONLY specify testedwith = 'ships-with-hg-core' for
# extensions which SHIP WITH MERCURIAL. Non-mainline extensions should
# be specifying the version(s) of Mercurial they are tested with, or
# leave the attribute unspecified.
testedwith = 'ships-with-hg-core'

def _nothingtorebase():
    return 1

def _savegraft(ctx, extra):
    s = ctx.extra().get('source', None)
    if s is not None:
        extra['source'] = s
    s = ctx.extra().get('intermediate-source', None)
    if s is not None:
        extra['intermediate-source'] = s

def _savebranch(ctx, extra):
    extra['branch'] = ctx.branch()

def _makeextrafn(copiers):
    """make an extrafn out of the given copy-functions.

    A copy function takes a context and an extra dict, and mutates the
    extra dict as needed based on the given context.
    """
    def extrafn(ctx, extra):
        for c in copiers:
            c(ctx, extra)
    return extrafn

def _destrebase(repo, sourceset, destspace=None):
    """small wrapper around destmerge to pass the right extra args

    Please wrap destutil.destmerge instead."""
    return destutil.destmerge(repo, action='rebase', sourceset=sourceset,
                              onheadcheck=False, destspace=destspace)

revsetpredicate = registrar.revsetpredicate()

@revsetpredicate('_destrebase')
def _revsetdestrebase(repo, subset, x):
    # ``_rebasedefaultdest()``

    # default destination for rebase.
    # # XXX: Currently private because I expect the signature to change.
    # # XXX: - bailing out in case of ambiguity vs returning all data.
    # i18n: "_rebasedefaultdest" is a keyword
    sourceset = None
    if x is not None:
        sourceset = revset.getset(repo, smartset.fullreposet(repo), x)
    return subset & smartset.baseset([_destrebase(repo, sourceset)])

def _ctxdesc(ctx):
    """short description for a context"""
    desc = '%d:%s "%s"' % (ctx.rev(), ctx,
                           ctx.description().split('\n', 1)[0])
    repo = ctx.repo()
    names = []
    for nsname, ns in repo.names.iteritems():
        if nsname == 'branches':
            continue
        names.extend(ns.names(repo, ctx.node()))
    if names:
        desc += ' (%s)' % ' '.join(names)
    return desc

class rebaseruntime(object):
    """This class is a container for rebase runtime state"""
    def __init__(self, repo, ui, opts=None):
        if opts is None:
            opts = {}

        # prepared: whether we have rebasestate prepared or not. Currently it
        # decides whether "self.repo" is unfiltered or not.
        # The rebasestate has explicit hash to hash instructions not depending
        # on visibility. If rebasestate exists (in-memory or on-disk), use
        # unfiltered repo to avoid visibility issues.
        # Before knowing rebasestate (i.e. when starting a new rebase (not
        # --continue or --abort)), the original repo should be used so
        # visibility-dependent revsets are correct.
        self.prepared = False
        self._repo = repo

        self.ui = ui
        self.opts = opts
        self.originalwd = None
        self.external = nullrev
        # Mapping between the old revision id and either what is the new rebased
        # revision or what needs to be done with the old revision. The state
        # dict will be what contains most of the rebase progress state.
        self.state = {}
        self.activebookmark = None
        self.destmap = {}
        self.skipped = set()

        self.collapsef = opts.get('collapse', False)
        self.collapsemsg = cmdutil.logmessage(ui, opts)
        self.date = opts.get('date', None)

        e = opts.get('extrafn') # internal, used by e.g. hgsubversion
        self.extrafns = [_savegraft]
        if e:
            self.extrafns = [e]

        self.keepf = opts.get('keep', False)
        self.keepbranchesf = opts.get('keepbranches', False)
        # keepopen is not meant for use on the command line, but by
        # other extensions
        self.keepopen = opts.get('keepopen', False)
        self.obsoletenotrebased = {}

    @property
    def repo(self):
        if self.prepared:
            return self._repo.unfiltered()
        else:
            return self._repo

    def storestatus(self, tr=None):
        """Store the current status to allow recovery"""
        if tr:
            tr.addfilegenerator('rebasestate', ('rebasestate',),
                                self._writestatus, location='plain')
        else:
            with self.repo.vfs("rebasestate", "w") as f:
                self._writestatus(f)

    def _writestatus(self, f):
        repo = self.repo
        assert repo.filtername is None
        f.write(repo[self.originalwd].hex() + '\n')
        # was "dest". we now write dest per src root below.
        f.write('\n')
        f.write(repo[self.external].hex() + '\n')
        f.write('%d\n' % int(self.collapsef))
        f.write('%d\n' % int(self.keepf))
        f.write('%d\n' % int(self.keepbranchesf))
        f.write('%s\n' % (self.activebookmark or ''))
        destmap = self.destmap
        for d, v in self.state.iteritems():
            oldrev = repo[d].hex()
            if v >= 0:
                newrev = repo[v].hex()
            else:
                newrev = v
            destnode = repo[destmap[d]].hex()
            f.write("%s:%s:%s\n" % (oldrev, newrev, destnode))
        repo.ui.debug('rebase status stored\n')

    def restorestatus(self):
        """Restore a previously stored status"""
        self.prepared = True
        repo = self.repo
        assert repo.filtername is None
        keepbranches = None
        legacydest = None
        collapse = False
        external = nullrev
        activebookmark = None
        state = {}
        destmap = {}

        try:
            f = repo.vfs("rebasestate")
            for i, l in enumerate(f.read().splitlines()):
                if i == 0:
                    originalwd = repo[l].rev()
                elif i == 1:
                    # this line should be empty in newer version. but legacy
                    # clients may still use it
                    if l:
                        legacydest = repo[l].rev()
                elif i == 2:
                    external = repo[l].rev()
                elif i == 3:
                    collapse = bool(int(l))
                elif i == 4:
                    keep = bool(int(l))
                elif i == 5:
                    keepbranches = bool(int(l))
                elif i == 6 and not (len(l) == 81 and ':' in l):
                    # line 6 is a recent addition, so for backwards
                    # compatibility check that the line doesn't look like the
                    # oldrev:newrev lines
                    activebookmark = l
                else:
                    args = l.split(':')
                    oldrev = args[0]
                    newrev = args[1]
                    if newrev in legacystates:
                        continue
                    if len(args) > 2:
                        destnode = args[2]
                    else:
                        destnode = legacydest
                    destmap[repo[oldrev].rev()] = repo[destnode].rev()
                    if newrev in (nullid, revtodostr):
                        state[repo[oldrev].rev()] = revtodo
                        # Legacy compat special case
                    else:
                        state[repo[oldrev].rev()] = repo[newrev].rev()

        except IOError as err:
            if err.errno != errno.ENOENT:
                raise
            cmdutil.wrongtooltocontinue(repo, _('rebase'))

        if keepbranches is None:
            raise error.Abort(_('.hg/rebasestate is incomplete'))

        skipped = set()
        # recompute the set of skipped revs
        if not collapse:
            seen = set(destmap.values())
            for old, new in sorted(state.items()):
                if new != revtodo and new in seen:
                    skipped.add(old)
                seen.add(new)
        repo.ui.debug('computed skipped revs: %s\n' %
                        (' '.join(str(r) for r in sorted(skipped)) or None))
        repo.ui.debug('rebase status resumed\n')

        self.originalwd = originalwd
        self.destmap = destmap
        self.state = state
        self.skipped = skipped
        self.collapsef = collapse
        self.keepf = keep
        self.keepbranchesf = keepbranches
        self.external = external
        self.activebookmark = activebookmark

    def _handleskippingobsolete(self, obsoleterevs, destmap):
        """Compute structures necessary for skipping obsolete revisions

        obsoleterevs:   iterable of all obsolete revisions in rebaseset
        destmap:        {srcrev: destrev} destination revisions
        """
        self.obsoletenotrebased = {}
        if not self.ui.configbool('experimental', 'rebaseskipobsolete',
                                  default=True):
            return
        obsoleteset = set(obsoleterevs)
        self.obsoletenotrebased = _computeobsoletenotrebased(self.repo,
                                    obsoleteset, destmap)
        skippedset = set(self.obsoletenotrebased)
        _checkobsrebase(self.repo, self.ui, obsoleteset, skippedset)

    def _prepareabortorcontinue(self, isabort):
        try:
            self.restorestatus()
            self.collapsemsg = restorecollapsemsg(self.repo, isabort)
        except error.RepoLookupError:
            if isabort:
                clearstatus(self.repo)
                clearcollapsemsg(self.repo)
                self.repo.ui.warn(_('rebase aborted (no revision is removed,'
                                    ' only broken state is cleared)\n'))
                return 0
            else:
                msg = _('cannot continue inconsistent rebase')
                hint = _('use "hg rebase --abort" to clear broken state')
                raise error.Abort(msg, hint=hint)
        if isabort:
            return abort(self.repo, self.originalwd, self.destmap,
                         self.state, activebookmark=self.activebookmark)

    def _preparenewrebase(self, destmap):
        if not destmap:
            return _nothingtorebase()

        rebaseset = destmap.keys()
        allowunstable = obsolete.isenabled(self.repo, obsolete.allowunstableopt)
        if (not (self.keepf or allowunstable)
              and self.repo.revs('first(children(%ld) - %ld)',
                                 rebaseset, rebaseset)):
            raise error.Abort(
                _("can't remove original changesets with"
                  " unrebased descendants"),
                hint=_('use --keep to keep original changesets'))

        result = buildstate(self.repo, destmap, self.collapsef)

        if not result:
            # Empty state built, nothing to rebase
            self.ui.status(_('nothing to rebase\n'))
            return _nothingtorebase()

        for root in self.repo.set('roots(%ld)', rebaseset):
            if not self.keepf and not root.mutable():
                raise error.Abort(_("can't rebase public changeset %s")
                                  % root,
                                  hint=_("see 'hg help phases' for details"))

        (self.originalwd, self.destmap, self.state) = result
        if self.collapsef:
            dests = set(self.destmap.values())
            if len(dests) != 1:
                raise error.Abort(
                    _('--collapse does not work with multiple destinations'))
            destrev = next(iter(dests))
            destancestors = self.repo.changelog.ancestors([destrev],
                                                          inclusive=True)
            self.external = externalparent(self.repo, self.state, destancestors)

        for destrev in sorted(set(destmap.values())):
            dest = self.repo[destrev]
            if dest.closesbranch() and not self.keepbranchesf:
                self.ui.status(_('reopening closed branch head %s\n') % dest)

        self.prepared = True

    def _performrebase(self, tr):
        repo, ui = self.repo, self.ui
        if self.keepbranchesf:
            # insert _savebranch at the start of extrafns so if
            # there's a user-provided extrafn it can clobber branch if
            # desired
            self.extrafns.insert(0, _savebranch)
            if self.collapsef:
                branches = set()
                for rev in self.state:
                    branches.add(repo[rev].branch())
                    if len(branches) > 1:
                        raise error.Abort(_('cannot collapse multiple named '
                            'branches'))

        # Calculate self.obsoletenotrebased
        obsrevs = _filterobsoleterevs(self.repo, self.state)
        self._handleskippingobsolete(obsrevs, self.destmap)

        # Keep track of the active bookmarks in order to reset them later
        self.activebookmark = self.activebookmark or repo._activebookmark
        if self.activebookmark:
            bookmarks.deactivate(repo)

        # Store the state before we begin so users can run 'hg rebase --abort'
        # if we fail before the transaction closes.
        self.storestatus()

        cands = [k for k, v in self.state.iteritems() if v == revtodo]
        total = len(cands)
        pos = 0
        for subset in sortsource(self.destmap):
            pos = self._performrebasesubset(tr, subset, pos, total)
        ui.progress(_('rebasing'), None)
        ui.note(_('rebase merging completed\n'))

    def _performrebasesubset(self, tr, subset, pos, total):
        repo, ui, opts = self.repo, self.ui, self.opts
        sortedrevs = repo.revs('sort(%ld, -topo)', subset)
        for rev in sortedrevs:
            dest = self.destmap[rev]
            ctx = repo[rev]
            desc = _ctxdesc(ctx)
            if self.state[rev] == rev:
                ui.status(_('already rebased %s\n') % desc)
            elif rev in self.obsoletenotrebased:
                succ = self.obsoletenotrebased[rev]
                if succ is None:
                    msg = _('note: not rebasing %s, it has no '
                            'successor\n') % desc
                else:
                    succdesc = _ctxdesc(repo[succ])
                    msg = (_('note: not rebasing %s, already in '
                             'destination as %s\n') % (desc, succdesc))
                repo.ui.status(msg)
                # Make clearrebased aware state[rev] is not a true successor
                self.skipped.add(rev)
                # Record rev as moved to its desired destination in self.state.
                # This helps bookmark and working parent movement.
                dest = max(adjustdest(repo, rev, self.destmap, self.state,
                                      self.skipped))
                self.state[rev] = dest
            elif self.state[rev] == revtodo:
                pos += 1
                ui.status(_('rebasing %s\n') % desc)
                ui.progress(_("rebasing"), pos, ("%d:%s" % (rev, ctx)),
                            _('changesets'), total)
                p1, p2, base = defineparents(repo, rev, self.destmap,
                                             self.state, self.skipped,
                                             self.obsoletenotrebased)
                self.storestatus(tr=tr)
                storecollapsemsg(repo, self.collapsemsg)
                if len(repo[None].parents()) == 2:
                    repo.ui.debug('resuming interrupted rebase\n')
                else:
                    try:
                        ui.setconfig('ui', 'forcemerge', opts.get('tool', ''),
                                     'rebase')
                        stats = rebasenode(repo, rev, p1, base, self.state,
                                           self.collapsef, dest)
                        if stats and stats[3] > 0:
                            raise error.InterventionRequired(
                                _('unresolved conflicts (see hg '
                                  'resolve, then hg rebase --continue)'))
                    finally:
                        ui.setconfig('ui', 'forcemerge', '', 'rebase')
                if not self.collapsef:
                    merging = p2 != nullrev
                    editform = cmdutil.mergeeditform(merging, 'rebase')
                    editor = cmdutil.getcommiteditor(editform=editform, **opts)
                    newnode = concludenode(repo, rev, p1, p2,
                                           extrafn=_makeextrafn(self.extrafns),
                                           editor=editor,
                                           keepbranches=self.keepbranchesf,
                                           date=self.date)
                    if newnode is None:
                        # If it ended up being a no-op commit, then the normal
                        # merge state clean-up path doesn't happen, so do it
                        # here. Fix issue5494
                        mergemod.mergestate.clean(repo)
                else:
                    # Skip commit if we are collapsing
                    repo.setparents(repo[p1].node())
                    newnode = None
                # Update the state
                if newnode is not None:
                    self.state[rev] = repo[newnode].rev()
                    ui.debug('rebased as %s\n' % short(newnode))
                else:
                    if not self.collapsef:
                        ui.warn(_('note: rebase of %d:%s created no changes '
                                  'to commit\n') % (rev, ctx))
                        self.skipped.add(rev)
                    self.state[rev] = p1
                    ui.debug('next revision set to %s\n' % p1)
            else:
                ui.status(_('already rebased %s as %s\n') %
                          (desc, repo[self.state[rev]]))
        return pos

    def _finishrebase(self):
        repo, ui, opts = self.repo, self.ui, self.opts
        if self.collapsef and not self.keepopen:
            p1, p2, _base = defineparents(repo, min(self.state), self.destmap,
                                          self.state, self.skipped,
                                          self.obsoletenotrebased)
            editopt = opts.get('edit')
            editform = 'rebase.collapse'
            if self.collapsemsg:
                commitmsg = self.collapsemsg
            else:
                commitmsg = 'Collapsed revision'
                for rebased in sorted(self.state):
                    if rebased not in self.skipped:
                        commitmsg += '\n* %s' % repo[rebased].description()
                editopt = True
            editor = cmdutil.getcommiteditor(edit=editopt, editform=editform)
            revtoreuse = max(self.state)

            dsguard = None
            if ui.configbool('rebase', 'singletransaction'):
                dsguard = dirstateguard.dirstateguard(repo, 'rebase')
            with util.acceptintervention(dsguard):
                newnode = concludenode(repo, revtoreuse, p1, self.external,
                                       commitmsg=commitmsg,
                                       extrafn=_makeextrafn(self.extrafns),
                                       editor=editor,
                                       keepbranches=self.keepbranchesf,
                                       date=self.date)
            if newnode is not None:
                newrev = repo[newnode].rev()
                for oldrev in self.state.iterkeys():
                    self.state[oldrev] = newrev

        if 'qtip' in repo.tags():
            updatemq(repo, self.state, self.skipped, **opts)

        # restore original working directory
        # (we do this before stripping)
        newwd = self.state.get(self.originalwd, self.originalwd)
        if newwd < 0:
            # original directory is a parent of rebase set root or ignored
            newwd = self.originalwd
        if newwd not in [c.rev() for c in repo[None].parents()]:
            ui.note(_("update back to initial working directory parent\n"))
            hg.updaterepo(repo, newwd, False)

        collapsedas = None
        if not self.keepf:
            if self.collapsef:
                collapsedas = newnode
<<<<<<< HEAD
            clearrebased(ui, repo, self.destmap, self.state, self.skipped,
                         collapsedas)
=======
        clearrebased(ui, repo, self.dest, self.state, self.skipped,
                     collapsedas, self.keepf)
>>>>>>> 41299709

        clearstatus(repo)
        clearcollapsemsg(repo)

        ui.note(_("rebase completed\n"))
        util.unlinkpath(repo.sjoin('undo'), ignoremissing=True)
        if self.skipped:
            skippedlen = len(self.skipped)
            ui.note(_("%d revisions have been skipped\n") % skippedlen)

        if (self.activebookmark and self.activebookmark in repo._bookmarks and
            repo['.'].node() == repo._bookmarks[self.activebookmark]):
                bookmarks.activate(repo, self.activebookmark)

@command('rebase',
    [('s', 'source', '',
     _('rebase the specified changeset and descendants'), _('REV')),
    ('b', 'base', '',
     _('rebase everything from branching point of specified changeset'),
     _('REV')),
    ('r', 'rev', [],
     _('rebase these revisions'),
     _('REV')),
    ('d', 'dest', '',
     _('rebase onto the specified changeset'), _('REV')),
    ('', 'collapse', False, _('collapse the rebased changesets')),
    ('m', 'message', '',
     _('use text as collapse commit message'), _('TEXT')),
    ('e', 'edit', False, _('invoke editor on commit messages')),
    ('l', 'logfile', '',
     _('read collapse commit message from file'), _('FILE')),
    ('k', 'keep', False, _('keep original changesets')),
    ('', 'keepbranches', False, _('keep original branch names')),
    ('D', 'detach', False, _('(DEPRECATED)')),
    ('i', 'interactive', False, _('(DEPRECATED)')),
    ('t', 'tool', '', _('specify merge tool')),
    ('c', 'continue', False, _('continue an interrupted rebase')),
    ('a', 'abort', False, _('abort an interrupted rebase'))] +
     templateopts,
    _('[-s REV | -b REV] [-d REV] [OPTION]'))
def rebase(ui, repo, **opts):
    """move changeset (and descendants) to a different branch

    Rebase uses repeated merging to graft changesets from one part of
    history (the source) onto another (the destination). This can be
    useful for linearizing *local* changes relative to a master
    development tree.

    Published commits cannot be rebased (see :hg:`help phases`).
    To copy commits, see :hg:`help graft`.

    If you don't specify a destination changeset (``-d/--dest``), rebase
    will use the same logic as :hg:`merge` to pick a destination.  if
    the current branch contains exactly one other head, the other head
    is merged with by default.  Otherwise, an explicit revision with
    which to merge with must be provided.  (destination changeset is not
    modified by rebasing, but new changesets are added as its
    descendants.)

    Here are the ways to select changesets:

      1. Explicitly select them using ``--rev``.

      2. Use ``--source`` to select a root changeset and include all of its
         descendants.

      3. Use ``--base`` to select a changeset; rebase will find ancestors
         and their descendants which are not also ancestors of the destination.

      4. If you do not specify any of ``--rev``, ``source``, or ``--base``,
         rebase will use ``--base .`` as above.

    Rebase will destroy original changesets unless you use ``--keep``.
    It will also move your bookmarks (even if you do).

    Some changesets may be dropped if they do not contribute changes
    (e.g. merges from the destination branch).

    Unlike ``merge``, rebase will do nothing if you are at the branch tip of
    a named branch with two heads. You will need to explicitly specify source
    and/or destination.

    If you need to use a tool to automate merge/conflict decisions, you
    can specify one with ``--tool``, see :hg:`help merge-tools`.
    As a caveat: the tool will not be used to mediate when a file was
    deleted, there is no hook presently available for this.

    If a rebase is interrupted to manually resolve a conflict, it can be
    continued with --continue/-c or aborted with --abort/-a.

    .. container:: verbose

      Examples:

      - move "local changes" (current commit back to branching point)
        to the current branch tip after a pull::

          hg rebase

      - move a single changeset to the stable branch::

          hg rebase -r 5f493448 -d stable

      - splice a commit and all its descendants onto another part of history::

          hg rebase --source c0c3 --dest 4cf9

      - rebase everything on a branch marked by a bookmark onto the
        default branch::

          hg rebase --base myfeature --dest default

      - collapse a sequence of changes into a single commit::

          hg rebase --collapse -r 1520:1525 -d .

      - move a named branch while preserving its name::

          hg rebase -r "branch(featureX)" -d 1.3 --keepbranches

    Configuration Options:

    You can make rebase require a destination if you set the following config
    option::

      [commands]
      rebase.requiredest = True

    By default, rebase will close the transaction after each commit. For
    performance purposes, you can configure rebase to use a single transaction
    across the entire rebase. WARNING: This setting introduces a significant
    risk of losing the work you've done in a rebase if the rebase aborts
    unexpectedly::

      [rebase]
      singletransaction = True

    Return Values:

    Returns 0 on success, 1 if nothing to rebase or there are
    unresolved conflicts.

    """
    rbsrt = rebaseruntime(repo, ui, opts)

    with repo.wlock(), repo.lock():
        # Validate input and define rebasing points
        destf = opts.get('dest', None)
        srcf = opts.get('source', None)
        basef = opts.get('base', None)
        revf = opts.get('rev', [])
        # search default destination in this space
        # used in the 'hg pull --rebase' case, see issue 5214.
        destspace = opts.get('_destspace')
        contf = opts.get('continue')
        abortf = opts.get('abort')
        if opts.get('interactive'):
            try:
                if extensions.find('histedit'):
                    enablehistedit = ''
            except KeyError:
                enablehistedit = " --config extensions.histedit="
            help = "hg%s help -e histedit" % enablehistedit
            msg = _("interactive history editing is supported by the "
                    "'histedit' extension (see \"%s\")") % help
            raise error.Abort(msg)

        if rbsrt.collapsemsg and not rbsrt.collapsef:
            raise error.Abort(
                _('message can only be specified with collapse'))

        if contf or abortf:
            if contf and abortf:
                raise error.Abort(_('cannot use both abort and continue'))
            if rbsrt.collapsef:
                raise error.Abort(
                    _('cannot use collapse with continue or abort'))
            if srcf or basef or destf:
                raise error.Abort(
                    _('abort and continue do not allow specifying revisions'))
            if abortf and opts.get('tool', False):
                ui.warn(_('tool option will be ignored\n'))
            if contf:
                ms = mergemod.mergestate.read(repo)
                mergeutil.checkunresolved(ms)

            retcode = rbsrt._prepareabortorcontinue(abortf)
            if retcode is not None:
                return retcode
        else:
            destmap = _definedestmap(ui, repo, destf, srcf, basef, revf,
                                     destspace=destspace)
            retcode = rbsrt._preparenewrebase(destmap)
            if retcode is not None:
                return retcode

        tr = None
        dsguard = None

        singletr = ui.configbool('rebase', 'singletransaction')
        if singletr:
            tr = repo.transaction('rebase')
        with util.acceptintervention(tr):
            if singletr:
                dsguard = dirstateguard.dirstateguard(repo, 'rebase')
            with util.acceptintervention(dsguard):
                rbsrt._performrebase(tr)

        rbsrt._finishrebase()

def _definedestmap(ui, repo, destf=None, srcf=None, basef=None, revf=None,
                   destspace=None):
    """use revisions argument to define destmap {srcrev: destrev}"""
    if revf is None:
        revf = []

    # destspace is here to work around issues with `hg pull --rebase` see
    # issue5214 for details
    if srcf and basef:
        raise error.Abort(_('cannot specify both a source and a base'))
    if revf and basef:
        raise error.Abort(_('cannot specify both a revision and a base'))
    if revf and srcf:
        raise error.Abort(_('cannot specify both a revision and a source'))

    cmdutil.checkunfinished(repo)
    cmdutil.bailifchanged(repo)

    if ui.configbool('commands', 'rebase.requiredest') and not destf:
        raise error.Abort(_('you must specify a destination'),
                          hint=_('use: hg rebase -d REV'))

    dest = None

    if revf:
        rebaseset = scmutil.revrange(repo, revf)
        if not rebaseset:
            ui.status(_('empty "rev" revision set - nothing to rebase\n'))
            return None
    elif srcf:
        src = scmutil.revrange(repo, [srcf])
        if not src:
            ui.status(_('empty "source" revision set - nothing to rebase\n'))
            return None
        rebaseset = repo.revs('(%ld)::', src)
        assert rebaseset
    else:
        base = scmutil.revrange(repo, [basef or '.'])
        if not base:
            ui.status(_('empty "base" revision set - '
                        "can't compute rebase set\n"))
            return None
        if destf:
            # --base does not support multiple destinations
            dest = scmutil.revsingle(repo, destf)
        else:
            dest = repo[_destrebase(repo, base, destspace=destspace)]
            destf = str(dest)

        roots = [] # selected children of branching points
        bpbase = {} # {branchingpoint: [origbase]}
        for b in base: # group bases by branching points
            bp = repo.revs('ancestor(%d, %d)', b, dest).first()
            bpbase[bp] = bpbase.get(bp, []) + [b]
        if None in bpbase:
            # emulate the old behavior, showing "nothing to rebase" (a better
            # behavior may be abort with "cannot find branching point" error)
            bpbase.clear()
        for bp, bs in bpbase.iteritems(): # calculate roots
            roots += list(repo.revs('children(%d) & ancestors(%ld)', bp, bs))

        rebaseset = repo.revs('%ld::', roots)

        if not rebaseset:
            # transform to list because smartsets are not comparable to
            # lists. This should be improved to honor laziness of
            # smartset.
            if list(base) == [dest.rev()]:
                if basef:
                    ui.status(_('nothing to rebase - %s is both "base"'
                                ' and destination\n') % dest)
                else:
                    ui.status(_('nothing to rebase - working directory '
                                'parent is also destination\n'))
            elif not repo.revs('%ld - ::%d', base, dest):
                if basef:
                    ui.status(_('nothing to rebase - "base" %s is '
                                'already an ancestor of destination '
                                '%s\n') %
                              ('+'.join(str(repo[r]) for r in base),
                               dest))
                else:
                    ui.status(_('nothing to rebase - working '
                                'directory parent is already an '
                                'ancestor of destination %s\n') % dest)
            else: # can it happen?
                ui.status(_('nothing to rebase from %s to %s\n') %
                          ('+'.join(str(repo[r]) for r in base), dest))
            return None

    if not destf:
        dest = repo[_destrebase(repo, rebaseset, destspace=destspace)]
        destf = str(dest)

    allsrc = revsetlang.formatspec('%ld', rebaseset)
    alias = {'ALLSRC': allsrc}

    if dest is None:
        try:
            # fast path: try to resolve dest without SRC alias
            dest = scmutil.revsingle(repo, destf, localalias=alias)
        except error.RepoLookupError:
            if not ui.configbool('experimental', 'rebase.multidest'):
                raise
            # multi-dest path: resolve dest for each SRC separately
            destmap = {}
            for r in rebaseset:
                alias['SRC'] = revsetlang.formatspec('%d', r)
                # use repo.anyrevs instead of scmutil.revsingle because we
                # don't want to abort if destset is empty.
                destset = repo.anyrevs([destf], user=True, localalias=alias)
                size = len(destset)
                if size == 1:
                    destmap[r] = destset.first()
                elif size == 0:
                    ui.note(_('skipping %s - empty destination\n') % repo[r])
                else:
                    raise error.Abort(_('rebase destination for %s is not '
                                        'unique') % repo[r])

    if dest is not None:
        # single-dest case: assign dest to each rev in rebaseset
        destrev = dest.rev()
        destmap = {r: destrev for r in rebaseset} # {srcrev: destrev}

    if not destmap:
        ui.status(_('nothing to rebase - empty destination\n'))
        return None

    return destmap

def externalparent(repo, state, destancestors):
    """Return the revision that should be used as the second parent
    when the revisions in state is collapsed on top of destancestors.
    Abort if there is more than one parent.
    """
    parents = set()
    source = min(state)
    for rev in state:
        if rev == source:
            continue
        for p in repo[rev].parents():
            if (p.rev() not in state
                        and p.rev() not in destancestors):
                parents.add(p.rev())
    if not parents:
        return nullrev
    if len(parents) == 1:
        return parents.pop()
    raise error.Abort(_('unable to collapse on top of %s, there is more '
                       'than one external parent: %s') %
                     (max(destancestors),
                      ', '.join(str(p) for p in sorted(parents))))

def concludenode(repo, rev, p1, p2, commitmsg=None, editor=None, extrafn=None,
                 keepbranches=False, date=None):
    '''Commit the wd changes with parents p1 and p2. Reuse commit info from rev
    but also store useful information in extra.
    Return node of committed revision.'''
    dsguard = util.nullcontextmanager()
    if not repo.ui.configbool('rebase', 'singletransaction'):
        dsguard = dirstateguard.dirstateguard(repo, 'rebase')
    with dsguard:
        repo.setparents(repo[p1].node(), repo[p2].node())
        ctx = repo[rev]
        if commitmsg is None:
            commitmsg = ctx.description()
        keepbranch = keepbranches and repo[p1].branch() != ctx.branch()
        extra = {'rebase_source': ctx.hex()}
        if extrafn:
            extrafn(ctx, extra)

        destphase = max(ctx.phase(), phases.draft)
        overrides = {('phases', 'new-commit'): destphase}
        with repo.ui.configoverride(overrides, 'rebase'):
            if keepbranch:
                repo.ui.setconfig('ui', 'allowemptycommit', True)
            # Commit might fail if unresolved files exist
            if date is None:
                date = ctx.date()
            newnode = repo.commit(text=commitmsg, user=ctx.user(),
                                  date=date, extra=extra, editor=editor)

        repo.dirstate.setbranch(repo[newnode].branch())
        return newnode

def rebasenode(repo, rev, p1, base, state, collapse, dest):
    'Rebase a single revision rev on top of p1 using base as merge ancestor'
    # Merge phase
    # Update to destination and merge it with local
    if repo['.'].rev() != p1:
        repo.ui.debug(" update to %d:%s\n" % (p1, repo[p1]))
        mergemod.update(repo, p1, False, True)
    else:
        repo.ui.debug(" already in destination\n")
    repo.dirstate.write(repo.currenttransaction())
    repo.ui.debug(" merge against %d:%s\n" % (rev, repo[rev]))
    if base is not None:
        repo.ui.debug("   detach base %d:%s\n" % (base, repo[base]))
    # When collapsing in-place, the parent is the common ancestor, we
    # have to allow merging with it.
    stats = mergemod.update(repo, rev, True, True, base, collapse,
                            labels=['dest', 'source'])
    if collapse:
        copies.duplicatecopies(repo, rev, dest)
    else:
        # If we're not using --collapse, we need to
        # duplicate copies between the revision we're
        # rebasing and its first parent, but *not*
        # duplicate any copies that have already been
        # performed in the destination.
        p1rev = repo[rev].p1().rev()
        copies.duplicatecopies(repo, rev, p1rev, skiprev=dest)
    return stats

def adjustdest(repo, rev, destmap, state, skipped):
    """adjust rebase destination given the current rebase state

    rev is what is being rebased. Return a list of two revs, which are the
    adjusted destinations for rev's p1 and p2, respectively. If a parent is
    nullrev, return dest without adjustment for it.

    For example, when doing rebasing B+E to F, C to G, rebase will first move B
    to B1, and E's destination will be adjusted from F to B1.

        B1 <- written during rebasing B
        |
        F <- original destination of B, E
        |
        | E <- rev, which is being rebased
        | |
        | D <- prev, one parent of rev being checked
        | |
        | x <- skipped, ex. no successor or successor in (::dest)
        | |
        | C <- rebased as C', different destination
        | |
        | B <- rebased as B1     C'
        |/                       |
        A                        G <- destination of C, different

    Another example about merge changeset, rebase -r C+G+H -d K, rebase will
    first move C to C1, G to G1, and when it's checking H, the adjusted
    destinations will be [C1, G1].

            H       C1 G1
           /|       | /
          F G       |/
        K | |  ->   K
        | C D       |
        | |/        |
        | B         | ...
        |/          |/
        A           A

    Besides, adjust dest according to existing rebase information. For example,

      B C D    B needs to be rebased on top of C, C needs to be rebased on top
       \|/     of D. We will rebase C first.
        A

          C'   After rebasing C, when considering B's destination, use C'
          |    instead of the original C.
      B   D
       \ /
        A
    """
    # pick already rebased revs with same dest from state as interesting source
    dest = destmap[rev]
    source = [s for s, d in state.items()
              if d > 0 and destmap[s] == dest and s not in skipped]

    result = []
    for prev in repo.changelog.parentrevs(rev):
        adjusted = dest
        if prev != nullrev:
            candidate = repo.revs('max(%ld and (::%d))', source, prev).first()
            if candidate is not None:
                adjusted = state[candidate]
        if adjusted == dest and dest in state:
            adjusted = state[dest]
            if adjusted == revtodo:
                # sortsource should produce an order that makes this impossible
                raise error.ProgrammingError(
                    'rev %d should be rebased already at this time' % dest)
        result.append(adjusted)
    return result

def _checkobsrebase(repo, ui, rebaseobsrevs, rebaseobsskipped):
    """
    Abort if rebase will create divergence or rebase is noop because of markers

    `rebaseobsrevs`: set of obsolete revision in source
    `rebaseobsskipped`: set of revisions from source skipped because they have
    successors in destination
    """
    # Obsolete node with successors not in dest leads to divergence
    divergenceok = ui.configbool('experimental',
                                 'allowdivergence')
    divergencebasecandidates = rebaseobsrevs - rebaseobsskipped

    if divergencebasecandidates and not divergenceok:
        divhashes = (str(repo[r])
                     for r in divergencebasecandidates)
        msg = _("this rebase will cause "
                "divergences from: %s")
        h = _("to force the rebase please set "
              "experimental.allowdivergence=True")
        raise error.Abort(msg % (",".join(divhashes),), hint=h)

def successorrevs(unfi, rev):
    """yield revision numbers for successors of rev"""
    assert unfi.filtername is None
    nodemap = unfi.changelog.nodemap
    for s in obsutil.allsuccessors(unfi.obsstore, [unfi[rev].node()]):
        if s in nodemap:
            yield nodemap[s]

def defineparents(repo, rev, destmap, state, skipped, obsskipped):
    """Return new parents and optionally a merge base for rev being rebased

    The destination specified by "dest" cannot always be used directly because
    previously rebase result could affect destination. For example,

          D E    rebase -r C+D+E -d B
          |/     C will be rebased to C'
        B C      D's new destination will be C' instead of B
        |/       E's new destination will be C' instead of B
        A

    The new parents of a merge is slightly more complicated. See the comment
    block below.
    """
    # use unfiltered changelog since successorrevs may return filtered nodes
    assert repo.filtername is None
    cl = repo.changelog
    def isancestor(a, b):
        # take revision numbers instead of nodes
        if a == b:
            return True
        elif a > b:
            return False
        return cl.isancestor(cl.node(a), cl.node(b))

    dest = destmap[rev]
    oldps = repo.changelog.parentrevs(rev) # old parents
    newps = [nullrev, nullrev] # new parents
    dests = adjustdest(repo, rev, destmap, state, skipped)
    bases = list(oldps) # merge base candidates, initially just old parents

    if all(r == nullrev for r in oldps[1:]):
        # For non-merge changeset, just move p to adjusted dest as requested.
        newps[0] = dests[0]
    else:
        # For merge changeset, if we move p to dests[i] unconditionally, both
        # parents may change and the end result looks like "the merge loses a
        # parent", which is a surprise. This is a limit because "--dest" only
        # accepts one dest per src.
        #
        # Therefore, only move p with reasonable conditions (in this order):
        #   1. use dest, if dest is a descendent of (p or one of p's successors)
        #   2. use p's rebased result, if p is rebased (state[p] > 0)
        #
        # Comparing with adjustdest, the logic here does some additional work:
        #   1. decide which parents will not be moved towards dest
        #   2. if the above decision is "no", should a parent still be moved
        #      because it was rebased?
        #
        # For example:
        #
        #     C    # "rebase -r C -d D" is an error since none of the parents
        #    /|    # can be moved. "rebase -r B+C -d D" will move C's parent
        #   A B D  # B (using rule "2."), since B will be rebased.
        #
        # The loop tries to be not rely on the fact that a Mercurial node has
        # at most 2 parents.
        for i, p in enumerate(oldps):
            np = p # new parent
            if any(isancestor(x, dests[i]) for x in successorrevs(repo, p)):
                np = dests[i]
            elif p in state and state[p] > 0:
                np = state[p]

            # "bases" only record "special" merge bases that cannot be
            # calculated from changelog DAG (i.e. isancestor(p, np) is False).
            # For example:
            #
            #   B'   # rebase -s B -d D, when B was rebased to B'. dest for C
            #   | C  # is B', but merge base for C is B, instead of
            #   D |  # changelog.ancestor(C, B') == A. If changelog DAG and
            #   | B  # "state" edges are merged (so there will be an edge from
            #   |/   # B to B'), the merge base is still ancestor(C, B') in
            #   A    # the merged graph.
            #
            # Also see https://bz.mercurial-scm.org/show_bug.cgi?id=1950#c8
            # which uses "virtual null merge" to explain this situation.
            if isancestor(p, np):
                bases[i] = nullrev

            # If one parent becomes an ancestor of the other, drop the ancestor
            for j, x in enumerate(newps[:i]):
                if x == nullrev:
                    continue
                if isancestor(np, x): # CASE-1
                    np = nullrev
                elif isancestor(x, np): # CASE-2
                    newps[j] = np
                    np = nullrev
                    # New parents forming an ancestor relationship does not
                    # mean the old parents have a similar relationship. Do not
                    # set bases[x] to nullrev.
                    bases[j], bases[i] = bases[i], bases[j]

            newps[i] = np

        # "rebasenode" updates to new p1, and the old p1 will be used as merge
        # base. If only p2 changes, merging using unchanged p1 as merge base is
        # suboptimal. Therefore swap parents to make the merge sane.
        if newps[1] != nullrev and oldps[0] == newps[0]:
            assert len(newps) == 2 and len(oldps) == 2
            newps.reverse()
            bases.reverse()

        # No parent change might be an error because we fail to make rev a
        # descendent of requested dest. This can happen, for example:
        #
        #     C    # rebase -r C -d D
        #    /|    # None of A and B will be changed to D and rebase fails.
        #   A B D
        if set(newps) == set(oldps) and dest not in newps:
            raise error.Abort(_('cannot rebase %d:%s without '
                                'moving at least one of its parents')
                              % (rev, repo[rev]))

    # Source should not be ancestor of dest. The check here guarantees it's
    # impossible. With multi-dest, the initial check does not cover complex
    # cases since we don't have abstractions to dry-run rebase cheaply.
    if any(p != nullrev and isancestor(rev, p) for p in newps):
        raise error.Abort(_('source is ancestor of destination'))

    # "rebasenode" updates to new p1, use the corresponding merge base.
    if bases[0] != nullrev:
        base = bases[0]
    else:
        base = None

    # Check if the merge will contain unwanted changes. That may happen if
    # there are multiple special (non-changelog ancestor) merge bases, which
    # cannot be handled well by the 3-way merge algorithm. For example:
    #
    #     F
    #    /|
    #   D E  # "rebase -r D+E+F -d Z", when rebasing F, if "D" was chosen
    #   | |  # as merge base, the difference between D and F will include
    #   B C  # C, so the rebased F will contain C surprisingly. If "E" was
    #   |/   #  chosen, the rebased F will contain B.
    #   A Z
    #
    # But our merge base candidates (D and E in above case) could still be
    # better than the default (ancestor(F, Z) == null). Therefore still
    # pick one (so choose p1 above).
    if sum(1 for b in bases if b != nullrev) > 1:
        unwanted = [None, None] # unwanted[i]: unwanted revs if choose bases[i]
        for i, base in enumerate(bases):
            if base == nullrev:
                continue
            # Revisions in the side (not chosen as merge base) branch that
            # might contain "surprising" contents
            siderevs = list(repo.revs('((%ld-%d) %% (%d+%d))',
                                      bases, base, base, dest))

            # If those revisions are covered by rebaseset, the result is good.
            # A merge in rebaseset would be considered to cover its ancestors.
            if siderevs:
                rebaseset = [r for r, d in state.items()
                             if d > 0 and r not in obsskipped]
                merges = [r for r in rebaseset
                          if cl.parentrevs(r)[1] != nullrev]
                unwanted[i] = list(repo.revs('%ld - (::%ld) - %ld',
                                             siderevs, merges, rebaseset))

        # Choose a merge base that has a minimal number of unwanted revs.
        l, i = min((len(revs), i)
                   for i, revs in enumerate(unwanted) if revs is not None)
        base = bases[i]

        # newps[0] should match merge base if possible. Currently, if newps[i]
        # is nullrev, the only case is newps[i] and newps[j] (j < i), one is
        # the other's ancestor. In that case, it's fine to not swap newps here.
        # (see CASE-1 and CASE-2 above)
        if i != 0 and newps[i] != nullrev:
            newps[0], newps[i] = newps[i], newps[0]

        # The merge will include unwanted revisions. Abort now. Revisit this if
        # we have a more advanced merge algorithm that handles multiple bases.
        if l > 0:
            unwanteddesc = _(' or ').join(
                (', '.join('%d:%s' % (r, repo[r]) for r in revs)
                 for revs in unwanted if revs is not None))
            raise error.Abort(
                _('rebasing %d:%s will include unwanted changes from %s')
                % (rev, repo[rev], unwanteddesc))

    repo.ui.debug(" future parents are %d and %d\n" % tuple(newps))

    return newps[0], newps[1], base

def isagitpatch(repo, patchname):
    'Return true if the given patch is in git format'
    mqpatch = os.path.join(repo.mq.path, patchname)
    for line in patch.linereader(file(mqpatch, 'rb')):
        if line.startswith('diff --git'):
            return True
    return False

def updatemq(repo, state, skipped, **opts):
    'Update rebased mq patches - finalize and then import them'
    mqrebase = {}
    mq = repo.mq
    original_series = mq.fullseries[:]
    skippedpatches = set()

    for p in mq.applied:
        rev = repo[p.node].rev()
        if rev in state:
            repo.ui.debug('revision %d is an mq patch (%s), finalize it.\n' %
                                        (rev, p.name))
            mqrebase[rev] = (p.name, isagitpatch(repo, p.name))
        else:
            # Applied but not rebased, not sure this should happen
            skippedpatches.add(p.name)

    if mqrebase:
        mq.finish(repo, mqrebase.keys())

        # We must start import from the newest revision
        for rev in sorted(mqrebase, reverse=True):
            if rev not in skipped:
                name, isgit = mqrebase[rev]
                repo.ui.note(_('updating mq patch %s to %s:%s\n') %
                             (name, state[rev], repo[state[rev]]))
                mq.qimport(repo, (), patchname=name, git=isgit,
                                rev=[str(state[rev])])
            else:
                # Rebased and skipped
                skippedpatches.add(mqrebase[rev][0])

        # Patches were either applied and rebased and imported in
        # order, applied and removed or unapplied. Discard the removed
        # ones while preserving the original series order and guards.
        newseries = [s for s in original_series
                     if mq.guard_re.split(s, 1)[0] not in skippedpatches]
        mq.fullseries[:] = newseries
        mq.seriesdirty = True
        mq.savedirty()

def storecollapsemsg(repo, collapsemsg):
    'Store the collapse message to allow recovery'
    collapsemsg = collapsemsg or ''
    f = repo.vfs("last-message.txt", "w")
    f.write("%s\n" % collapsemsg)
    f.close()

def clearcollapsemsg(repo):
    'Remove collapse message file'
    repo.vfs.unlinkpath("last-message.txt", ignoremissing=True)

def restorecollapsemsg(repo, isabort):
    'Restore previously stored collapse message'
    try:
        f = repo.vfs("last-message.txt")
        collapsemsg = f.readline().strip()
        f.close()
    except IOError as err:
        if err.errno != errno.ENOENT:
            raise
        if isabort:
            # Oh well, just abort like normal
            collapsemsg = ''
        else:
            raise error.Abort(_('missing .hg/last-message.txt for rebase'))
    return collapsemsg

def clearstatus(repo):
    'Remove the status files'
    # Make sure the active transaction won't write the state file
    tr = repo.currenttransaction()
    if tr:
        tr.removefilegenerator('rebasestate')
    repo.vfs.unlinkpath("rebasestate", ignoremissing=True)

def needupdate(repo, state):
    '''check whether we should `update --clean` away from a merge, or if
    somehow the working dir got forcibly updated, e.g. by older hg'''
    parents = [p.rev() for p in repo[None].parents()]

    # Are we in a merge state at all?
    if len(parents) < 2:
        return False

    # We should be standing on the first as-of-yet unrebased commit.
    firstunrebased = min([old for old, new in state.iteritems()
                          if new == nullrev])
    if firstunrebased in parents:
        return True

    return False

def abort(repo, originalwd, destmap, state, activebookmark=None):
    '''Restore the repository to its original state.  Additional args:

    activebookmark: the name of the bookmark that should be active after the
        restore'''

    try:
        # If the first commits in the rebased set get skipped during the rebase,
        # their values within the state mapping will be the dest rev id. The
        # dstates list must must not contain the dest rev (issue4896)
        dstates = [s for r, s in state.items() if s >= 0 and s != destmap[r]]
        immutable = [d for d in dstates if not repo[d].mutable()]
        cleanup = True
        if immutable:
            repo.ui.warn(_("warning: can't clean up public changesets %s\n")
                        % ', '.join(str(repo[r]) for r in immutable),
                        hint=_("see 'hg help phases' for details"))
            cleanup = False

        descendants = set()
        if dstates:
            descendants = set(repo.changelog.descendants(dstates))
        if descendants - set(dstates):
            repo.ui.warn(_("warning: new changesets detected on destination "
                           "branch, can't strip\n"))
            cleanup = False

        if cleanup:
            shouldupdate = False
            rebased = [s for r, s in state.items()
                       if s >= 0 and s != destmap[r]]
            if rebased:
                strippoints = [
                        c.node() for c in repo.set('roots(%ld)', rebased)]

            updateifonnodes = set(rebased)
            updateifonnodes.update(destmap.values())
            updateifonnodes.add(originalwd)
            shouldupdate = repo['.'].rev() in updateifonnodes

            # Update away from the rebase if necessary
            if shouldupdate or needupdate(repo, state):
                mergemod.update(repo, originalwd, False, True)

            # Strip from the first rebased revision
            if rebased:
                # no backup of rebased cset versions needed
                repair.strip(repo.ui, repo, strippoints)

        if activebookmark and activebookmark in repo._bookmarks:
            bookmarks.activate(repo, activebookmark)

    finally:
        clearstatus(repo)
        clearcollapsemsg(repo)
        repo.ui.warn(_('rebase aborted\n'))
    return 0

def sortsource(destmap):
    """yield source revisions in an order that we only rebase things once

    If source and destination overlaps, we should filter out revisions
    depending on other revisions which hasn't been rebased yet.

    Yield a sorted list of revisions each time.

    For example, when rebasing A to B, B to C. This function yields [B], then
    [A], indicating B needs to be rebased first.

    Raise if there is a cycle so the rebase is impossible.
    """
    srcset = set(destmap)
    while srcset:
        srclist = sorted(srcset)
        result = []
        for r in srclist:
            if destmap[r] not in srcset:
                result.append(r)
        if not result:
            raise error.Abort(_('source and destination form a cycle'))
        srcset -= set(result)
        yield result

def buildstate(repo, destmap, collapse):
    '''Define which revisions are going to be rebased and where

    repo: repo
    destmap: {srcrev: destrev}
    '''
    rebaseset = destmap.keys()
    originalwd = repo['.'].rev()

    # This check isn't strictly necessary, since mq detects commits over an
    # applied patch. But it prevents messing up the working directory when
    # a partially completed rebase is blocked by mq.
    if 'qtip' in repo.tags():
        mqapplied = set(repo[s.node].rev() for s in repo.mq.applied)
        if set(destmap.values()) & mqapplied:
            raise error.Abort(_('cannot rebase onto an applied mq patch'))

    # Get "cycle" error early by exhausting the generator.
    sortedsrc = list(sortsource(destmap)) # a list of sorted revs
    if not sortedsrc:
        raise error.Abort(_('no matching revisions'))

    # Only check the first batch of revisions to rebase not depending on other
    # rebaseset. This means "source is ancestor of destination" for the second
    # (and following) batches of revisions are not checked here. We rely on
    # "defineparents" to do that check.
    roots = list(repo.set('roots(%ld)', sortedsrc[0]))
    if not roots:
        raise error.Abort(_('no matching revisions'))
    roots.sort()
    state = dict.fromkeys(rebaseset, revtodo)
    emptyrebase = (len(sortedsrc) == 1)
    for root in roots:
        dest = repo[destmap[root.rev()]]
        commonbase = root.ancestor(dest)
        if commonbase == root:
            raise error.Abort(_('source is ancestor of destination'))
        if commonbase == dest:
            wctx = repo[None]
            if dest == wctx.p1():
                # when rebasing to '.', it will use the current wd branch name
                samebranch = root.branch() == wctx.branch()
            else:
                samebranch = root.branch() == dest.branch()
            if not collapse and samebranch and dest in root.parents():
                # mark the revision as done by setting its new revision
                # equal to its old (current) revisions
                state[root.rev()] = root.rev()
                repo.ui.debug('source is a child of destination\n')
                continue

        emptyrebase = False
        repo.ui.debug('rebase onto %s starting from %s\n' % (dest, root))
    if emptyrebase:
        return None
    for rev in sorted(state):
        parents = [p for p in repo.changelog.parentrevs(rev) if p != nullrev]
        # if all parents of this revision are done, then so is this revision
        if parents and all((state.get(p) == p for p in parents)):
            state[rev] = rev
    return originalwd, destmap, state

<<<<<<< HEAD
def clearrebased(ui, repo, destmap, state, skipped, collapsedas=None):
=======
def clearrebased(ui, repo, dest, state, skipped, collapsedas=None, keepf=False):
>>>>>>> 41299709
    """dispose of rebased revision at the end of the rebase

    If `collapsedas` is not None, the rebase was a collapse whose result if the
    `collapsedas` node.

    If `keepf` is not True, the rebase has --keep set and no nodes should be
    removed (but bookmarks still need to be moved).
    """
    tonode = repo.changelog.node
<<<<<<< HEAD
    # Move bookmark of skipped nodes to destination. This cannot be handled
    # by scmutil.cleanupnodes since it will treat rev as removed (no successor)
    # and move bookmark backwards.
    bmchanges = [(name, tonode(state[rev]))
                 for rev in skipped
                 for name in repo.nodebookmarks(tonode(rev))]
    if bmchanges:
        with repo.transaction('rebase') as tr:
            repo._bookmarks.applychanges(repo, tr, bmchanges)
    mapping = {}
=======
    replacements = {}
    moves = {}
>>>>>>> 41299709
    for rev, newrev in sorted(state.items()):
        if newrev >= 0 and newrev != rev:
            oldnode = tonode(rev)
            newnode = collapsedas or tonode(newrev)
            moves[oldnode] = newnode
            if not keepf:
                if rev in skipped:
                    succs = ()
                else:
                    succs = (newnode,)
                replacements[oldnode] = succs
    scmutil.cleanupnodes(repo, replacements, 'rebase', moves)

def pullrebase(orig, ui, repo, *args, **opts):
    'Call rebase after pull if the latter has been invoked with --rebase'
    ret = None
    if opts.get('rebase'):
        if ui.configbool('commands', 'rebase.requiredest'):
            msg = _('rebase destination required by configuration')
            hint = _('use hg pull followed by hg rebase -d DEST')
            raise error.Abort(msg, hint=hint)

        with repo.wlock(), repo.lock():
            if opts.get('update'):
                del opts['update']
                ui.debug('--update and --rebase are not compatible, ignoring '
                         'the update flag\n')

            cmdutil.checkunfinished(repo)
            cmdutil.bailifchanged(repo, hint=_('cannot pull with rebase: '
                'please commit or shelve your changes first'))

            revsprepull = len(repo)
            origpostincoming = commands.postincoming
            def _dummy(*args, **kwargs):
                pass
            commands.postincoming = _dummy
            try:
                ret = orig(ui, repo, *args, **opts)
            finally:
                commands.postincoming = origpostincoming
            revspostpull = len(repo)
            if revspostpull > revsprepull:
                # --rev option from pull conflict with rebase own --rev
                # dropping it
                if 'rev' in opts:
                    del opts['rev']
                # positional argument from pull conflicts with rebase's own
                # --source.
                if 'source' in opts:
                    del opts['source']
                # revsprepull is the len of the repo, not revnum of tip.
                destspace = list(repo.changelog.revs(start=revsprepull))
                opts['_destspace'] = destspace
                try:
                    rebase(ui, repo, **opts)
                except error.NoMergeDestAbort:
                    # we can maybe update instead
                    rev, _a, _b = destutil.destupdate(repo)
                    if rev == repo['.'].rev():
                        ui.status(_('nothing to rebase\n'))
                    else:
                        ui.status(_('nothing to rebase - updating instead\n'))
                        # not passing argument to get the bare update behavior
                        # with warning and trumpets
                        commands.update(ui, repo)
    else:
        if opts.get('tool'):
            raise error.Abort(_('--tool can only be used with --rebase'))
        ret = orig(ui, repo, *args, **opts)

    return ret

def _filterobsoleterevs(repo, revs):
    """returns a set of the obsolete revisions in revs"""
    return set(r for r in revs if repo[r].obsolete())

def _computeobsoletenotrebased(repo, rebaseobsrevs, destmap):
    """return a mapping obsolete => successor for all obsolete nodes to be
    rebased that have a successors in the destination

    obsolete => None entries in the mapping indicate nodes with no successor"""
    obsoletenotrebased = {}

    assert repo.filtername is None
    cl = repo.changelog
    nodemap = cl.nodemap
    for srcrev in rebaseobsrevs:
        srcnode = cl.node(srcrev)
        destnode = cl.node(destmap[srcrev])
        # XXX: more advanced APIs are required to handle split correctly
        successors = list(obsutil.allsuccessors(repo.obsstore, [srcnode]))
        if len(successors) == 1:
            # obsutil.allsuccessors includes node itself. When the list only
            # contains one element, it means there are no successors.
            obsoletenotrebased[srcrev] = None
        else:
            for succnode in successors:
                if succnode == srcnode or succnode not in nodemap:
                    continue
                if cl.isancestor(succnode, destnode):
                    obsoletenotrebased[srcrev] = nodemap[succnode]
                    break

    return obsoletenotrebased

def summaryhook(ui, repo):
    if not repo.vfs.exists('rebasestate'):
        return
    try:
        rbsrt = rebaseruntime(repo, ui, {})
        rbsrt.restorestatus()
        state = rbsrt.state
    except error.RepoLookupError:
        # i18n: column positioning for "hg summary"
        msg = _('rebase: (use "hg rebase --abort" to clear broken state)\n')
        ui.write(msg)
        return
    numrebased = len([i for i in state.itervalues() if i >= 0])
    # i18n: column positioning for "hg summary"
    ui.write(_('rebase: %s, %s (rebase --continue)\n') %
             (ui.label(_('%d rebased'), 'rebase.rebased') % numrebased,
              ui.label(_('%d remaining'), 'rebase.remaining') %
              (len(state) - numrebased)))

def uisetup(ui):
    #Replace pull with a decorator to provide --rebase option
    entry = extensions.wrapcommand(commands.table, 'pull', pullrebase)
    entry[1].append(('', 'rebase', None,
                     _("rebase working directory to branch head")))
    entry[1].append(('t', 'tool', '',
                     _("specify merge tool for rebase")))
    cmdutil.summaryhooks.add('rebase', summaryhook)
    cmdutil.unfinishedstates.append(
        ['rebasestate', False, False, _('rebase in progress'),
         _("use 'hg rebase --continue' or 'hg rebase --abort'")])
    cmdutil.afterresolvedstates.append(
        ['rebasestate', _('hg rebase --continue')])<|MERGE_RESOLUTION|>--- conflicted
+++ resolved
@@ -551,13 +551,8 @@
         if not self.keepf:
             if self.collapsef:
                 collapsedas = newnode
-<<<<<<< HEAD
-            clearrebased(ui, repo, self.destmap, self.state, self.skipped,
-                         collapsedas)
-=======
-        clearrebased(ui, repo, self.dest, self.state, self.skipped,
+        clearrebased(ui, repo, self.destmap, self.state, self.skipped,
                      collapsedas, self.keepf)
->>>>>>> 41299709
 
         clearstatus(repo)
         clearcollapsemsg(repo)
@@ -1521,11 +1516,8 @@
             state[rev] = rev
     return originalwd, destmap, state
 
-<<<<<<< HEAD
-def clearrebased(ui, repo, destmap, state, skipped, collapsedas=None):
-=======
-def clearrebased(ui, repo, dest, state, skipped, collapsedas=None, keepf=False):
->>>>>>> 41299709
+def clearrebased(ui, repo, destmap, state, skipped, collapsedas=None,
+                 keepf=False):
     """dispose of rebased revision at the end of the rebase
 
     If `collapsedas` is not None, the rebase was a collapse whose result if the
@@ -1535,21 +1527,8 @@
     removed (but bookmarks still need to be moved).
     """
     tonode = repo.changelog.node
-<<<<<<< HEAD
-    # Move bookmark of skipped nodes to destination. This cannot be handled
-    # by scmutil.cleanupnodes since it will treat rev as removed (no successor)
-    # and move bookmark backwards.
-    bmchanges = [(name, tonode(state[rev]))
-                 for rev in skipped
-                 for name in repo.nodebookmarks(tonode(rev))]
-    if bmchanges:
-        with repo.transaction('rebase') as tr:
-            repo._bookmarks.applychanges(repo, tr, bmchanges)
-    mapping = {}
-=======
     replacements = {}
     moves = {}
->>>>>>> 41299709
     for rev, newrev in sorted(state.items()):
         if newrev >= 0 and newrev != rev:
             oldnode = tonode(rev)
